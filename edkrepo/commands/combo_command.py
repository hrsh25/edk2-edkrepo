--- conflicted
+++ resolved
@@ -1,66 +1,60 @@
-#!/usr/bin/env python3
-#
-## @file
-# combo_command.py
-#
-# Copyright (c) 2017 - 2022, Intel Corporation. All rights reserved.<BR>
-# SPDX-License-Identifier: BSD-2-Clause-Patent
-#
-from colorama import Fore
-from colorama import Style
-
-from edkrepo.commands.edkrepo_command import EdkrepoCommand
-import edkrepo.commands.arguments.combo_args as arguments
-import edkrepo.common.ui_functions as ui_functions
-from edkrepo.config.config_factory import get_workspace_manifest
-from edkrepo.common.logger import get_logger
-
-
-class ComboCommand(EdkrepoCommand):
-    def __init__(self):
-        super().__init__()
-
-    def get_metadata(self):
-        metadata = {}
-        metadata['name'] = 'combo'
-        metadata['help-text'] = arguments.COMMAND_DESCRIPTION
-        args = []
-        metadata['arguments'] = args
-        args.append({'name': 'archived',
-                     'short-name': 'a',
-                     'positional': False,
-                     'required': False,
-                     'help-text': arguments.ARCHIVED_HELP})
-        return metadata
-
-    def run_command(self, args, config):
-        logger = get_logger()
-        manifest = get_workspace_manifest()
-        combo_archive = []
-        combo_list = [c.name for c in manifest.combinations]
-        if args.archived:
-            combo_archive = [c.name for c in manifest.archived_combinations]
-            combo_list.extend(combo_archive)
-        if manifest.general_config.current_combo not in combo_list:
-            combo_list.append(manifest.general_config.current_combo)
-        for combo in sorted(combo_list):
-            if combo == manifest.general_config.current_combo:
-                logger.info("* {}{}{}".format(Fore.GREEN, combo, Fore.RESET))
-            elif combo in combo_archive:
-                logger.info("  {}{}{}{}".format(Fore.YELLOW, Style.BRIGHT, combo, Style.RESET_ALL))
-            else:
-                logger.info("  {}".format(combo))
-            if args.verbose:
-                sources = manifest.get_repo_sources(combo)
-                length = len(max([source.root for source in sources], key=len))
-                for source in sources:
-<<<<<<< HEAD
-                    logger.info("    {} : {}".format(source.root.ljust(length), source.branch))
-
-=======
-                    if source.branch:
-                        ui_functions.print_info_msg("    {} : {}".format(source.root.ljust(length), source.branch), header=False)
-                    elif source.patch_set:
-                        ui_functions.print_info_msg("    {} : {}".format(source.root.ljust(length), source.patch_set), header=False)
-
->>>>>>> ae8186c7
+#!/usr/bin/env python3
+#
+## @file
+# combo_command.py
+#
+# Copyright (c) 2017 - 2022, Intel Corporation. All rights reserved.<BR>
+# SPDX-License-Identifier: BSD-2-Clause-Patent
+#
+from colorama import Fore
+from colorama import Style
+
+from edkrepo.commands.edkrepo_command import EdkrepoCommand
+import edkrepo.commands.arguments.combo_args as arguments
+import edkrepo.common.ui_functions as ui_functions
+from edkrepo.config.config_factory import get_workspace_manifest
+from edkrepo.common.logger import get_logger
+
+
+class ComboCommand(EdkrepoCommand):
+    def __init__(self):
+        super().__init__()
+
+    def get_metadata(self):
+        metadata = {}
+        metadata['name'] = 'combo'
+        metadata['help-text'] = arguments.COMMAND_DESCRIPTION
+        args = []
+        metadata['arguments'] = args
+        args.append({'name': 'archived',
+                     'short-name': 'a',
+                     'positional': False,
+                     'required': False,
+                     'help-text': arguments.ARCHIVED_HELP})
+        return metadata
+
+    def run_command(self, args, config):
+        logger = get_logger()
+        manifest = get_workspace_manifest()
+        combo_archive = []
+        combo_list = [c.name for c in manifest.combinations]
+        if args.archived:
+            combo_archive = [c.name for c in manifest.archived_combinations]
+            combo_list.extend(combo_archive)
+        if manifest.general_config.current_combo not in combo_list:
+            combo_list.append(manifest.general_config.current_combo)
+        for combo in sorted(combo_list):
+            if combo == manifest.general_config.current_combo:
+                logger.info("* {}{}{}".format(Fore.GREEN, combo, Fore.RESET))
+            elif combo in combo_archive:
+                logger.info("  {}{}{}{}".format(Fore.YELLOW, Style.BRIGHT, combo, Style.RESET_ALL))
+            else:
+                logger.info("  {}".format(combo))
+            if args.verbose:
+                sources = manifest.get_repo_sources(combo)
+                length = len(max([source.root for source in sources], key=len))
+                for source in sources:
+                    if source.branch:
+                        logger.info("    {} : {}".format(source.root.ljust(length), source.branch))
+                    elif source.patch_set:
+                        logger.info("    {} : {}".format(source.root.ljust(length), source.patch_set))