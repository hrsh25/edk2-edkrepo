--- conflicted
+++ resolved
@@ -1,993 +1,939 @@
-#!/usr/bin/env python3
-#
-## @file
-# common_repo_functions.py
-#
-# Copyright (c) 2017 - 2022, Intel Corporation. All rights reserved.<BR>
-# SPDX-License-Identifier: BSD-2-Clause-Patent
-#
-
-import json
-import os
-import shutil
-import sys
-import urllib.request
-import subprocess
-import traceback
-import hashlib
-import time
-
-import git
-from git import Repo
-import colorama
-
-from edkrepo.common.edkrepo_exception import EdkrepoBranchExistsException, EdkrepoException, EdkrepoLocalBranchExistsException, EdkrepoRevertFailedException, EdkrepoCherryPickFailedException
-from edkrepo.common.edkrepo_exception import EdkrepoFetchBranchNotFoundException
-from edkrepo.common.edkrepo_exception import EdkrepoPatchNotFoundException, EdkrepoPatchFailedException
-from edkrepo.common.edkrepo_exception import EdkrepoRemoteNotFoundException, EdkrepoRemoteAddException, EdkrepoRemoteRemoveException
-from edkrepo.common.edkrepo_exception import EdkrepoManifestInvalidException
-from edkrepo.common.edkrepo_exception import EdkrepoUncommitedChangesException
-from edkrepo.common.edkrepo_exception import EdkrepoInvalidParametersException
-from edkrepo.common.progress_handler import GitProgressHandler
-from edkrepo.common.humble import APPLYING_CHERRY_PICK_FAILED, APPLYING_PATCH_FAILED, APPLYING_REVERT_FAILED, BRANCH_EXISTS, CHECKING_OUT_DEFAULT, CHECKING_OUT_PATCHSET, LOCAL_BRANCH_EXISTS
-from edkrepo.common.humble import FETCH_BRANCH_DOES_NOT_EXIST, PATCHFILE_DOES_NOT_EXIST, COLLISION_DETECTED
-from edkrepo.common.humble import REMOTE_CREATION_FAILED, REMOTE_NOT_FOUND, REMOVE_REMOTE_FAILED
-from edkrepo.common.humble import MISSING_BRANCH_COMMIT
-from edkrepo.common.humble import UNCOMMITED_CHANGES, CHECKOUT_UNCOMMITED_CHANGES
-from edkrepo.common.humble import CHECKING_OUT_COMMIT, CHECKING_CONNECTION
-from edkrepo.common.humble import CHECKING_OUT_BRANCH
-from edkrepo.common.humble import CHECKOUT_NO_REMOTE
-from edkrepo.common.humble import SPARSE_CHECKOUT
-from edkrepo.common.humble import SPARSE_RESET
-from edkrepo.common.humble import CHECKING_OUT_COMBO
-from edkrepo.common.humble import CHECKOUT_INVALID_COMBO
-from edkrepo.common.humble import CHECKOUT_COMBO_UNSUCCESSFULL
-from edkrepo.common.humble import COMMIT_TEMPLATE_NOT_FOUND, COMMIT_TEMPLATE_CUSTOM_VALUE
-from edkrepo.common.humble import COMMIT_TEMPLATE_RESETTING_VALUE
-from edkrepo.common.humble import TAG_AND_BRANCH_SPECIFIED
-from edkrepo.common.humble import MIRROR_BEHIND_PRIMARY_REPO, HOOK_NOT_FOUND_ERROR
-from edkrepo.common.humble import INCLUDED_URL_LINE, INCLUDED_INSTEAD_OF_LINE, INCLUDED_FILE_NAME
-from edkrepo.common.humble import ERROR_WRITING_INCLUDE, MULTIPLE_SOURCE_ATTRIBUTES_SPECIFIED
-from edkrepo.common.humble import VERIFY_GLOBAL, VERIFY_ARCHIVED, VERIFY_PROJ, VERIFY_PROJ_FAIL
-from edkrepo.common.humble import VERIFY_GLOBAL_FAIL
-from edkrepo.common.humble import SUBMODULE_DEINIT_FAILED
-from edkrepo.common.logger import get_logger
-from edkrepo.common.pathfix import get_actual_path, expanduser
-from edkrepo.common.git_version import GitVersion
-from project_utils.sparse import BuildInfo, process_sparse_checkout
-from edkrepo.config.config_factory import get_workspace_path
-from edkrepo.config.config_factory import get_workspace_manifest
-from edkrepo.config.tool_config import CI_INDEX_FILE_NAME
-from edkrepo.config.tool_config import SUBMODULE_CACHE_REPO_NAME
-from edkrepo.common.edkrepo_exception import EdkrepoInvalidParametersException
-from edkrepo_manifest_parser.edk_manifest import ManifestXml
-from edkrepo.common.edkrepo_exception import EdkrepoHookNotFoundException
-from edkrepo.common.edkrepo_exception import EdkrepoGitConfigSetupException, EdkrepoManifestInvalidException, EdkrepoManifestNotFoundException
-from edkrepo.common.workspace_maintenance.manifest_repos_maintenance import find_source_manifest_repo, list_available_manifest_repos
-from edkrepo.common.workspace_maintenance.workspace_maintenance import case_insensitive_single_match
-import edkrepo.common.ui_functions as ui_functions
-from edkrepo_manifest_parser import edk_manifest
-from edkrepo_manifest_parser.edk_manifest_validation import validate_manifestrepo
-from edkrepo_manifest_parser.edk_manifest_validation import get_manifest_validation_status
-from edkrepo_manifest_parser.edk_manifest_validation import print_manifest_errors
-from edkrepo_manifest_parser.edk_manifest_validation import validate_manifestfiles
-from project_utils.submodule import deinit_full, maintain_submodules
-
-CLEAR_LINE = '\x1b[K'
-DEFAULT_REMOTE_NAME = 'origin'
-PRIMARY_REMOTE_NAME = 'primary'
-<<<<<<< HEAD
-logger = get_logger()
-=======
-PATCH = "Patch"
-REVERT = "Revert"
->>>>>>> ae8186c7
-
-def clone_repos(args, workspace_dir, repos_to_clone, project_client_side_hooks, config, manifest, global_manifest_path, cache_obj=None):
-    for repo_to_clone in repos_to_clone:
-        local_repo_path = os.path.join(workspace_dir, repo_to_clone.root)
-        local_repo_url = repo_to_clone.remote_url
-        cache_path = None
-        if cache_obj is not None:
-            cache_path = cache_obj.get_cache_path(local_repo_url)
-        logger.info("Cloning from: " + str(local_repo_url))
-        if cache_path is not None:
-            logger.info('+ Using cache at {}'.format(cache_path))
-            repo = Repo.clone_from(local_repo_url, local_repo_path,
-                                   progress=GitProgressHandler(),
-                                   reference_if_able=cache_path,
-                                   no_checkout=True)
-        else:
-            repo = Repo.clone_from(local_repo_url, local_repo_path,
-                                   progress=GitProgressHandler(),
-                                   no_checkout=True)
-        # Fetch notes
-        repo.remotes.origin.fetch("refs/notes/*:refs/notes/*")
-
-<<<<<<< HEAD
-        # Handle branch/commit/tag checkout if needed. If a combination of these are specified the
-        # order of importance is 1)commit 2)tag 3)branch with only the higest priority being checked
-        # out
-        if repo_to_clone.commit:
-            if repo_to_clone.branch or repo_to_clone.tag:
-                logger.info(MULTIPLE_SOURCE_ATTRIBUTES_SPECIFIED.format(repo_to_clone.root), extra={'verbose': args.verbose})
-=======
-        # Handle patchset/branch/commit/tag checkout if needed. While checking out, patchset has the highest priority.
-        # If patchset is not present then, if a combination of these are specified the
-        # order of importance is 1)commit 2)tag 3)branch with only the higest priority being checked out
-        if repo_to_clone.patch_set:
-            patchset = manifest.get_patchset(repo_to_clone.patch_set, repo_to_clone.remote_name)
-            create_local_branch(repo_to_clone.patch_set, patchset, global_manifest_path, manifest, repo)
-        elif repo_to_clone.commit:
-            if args.verbose and (repo_to_clone.branch or repo_to_clone.tag):
-                ui_functions.print_info_msg(MULTIPLE_SOURCE_ATTRIBUTES_SPECIFIED.format(repo_to_clone.root))
->>>>>>> ae8186c7
-            repo.git.checkout(repo_to_clone.commit)
-        elif repo_to_clone.tag and repo_to_clone.commit is None:
-            if repo_to_clone.branch:
-                logger.info(TAG_AND_BRANCH_SPECIFIED.format(repo_to_clone.root), extra={'verbose': args.verbose})
-            repo.git.checkout(repo_to_clone.tag)
-        elif repo_to_clone.branch and (repo_to_clone.commit is None and repo_to_clone.tag is None):
-            if repo_to_clone.branch not in repo.remotes['origin'].refs:
-                raise EdkrepoManifestInvalidException('The specified remote branch does not exist')
-            branch_name = repo_to_clone.branch
-            local_branch = repo.create_head(branch_name, repo.remotes['origin'].refs[branch_name])
-            repo.heads[local_branch.name].set_tracking_branch(repo.remotes['origin'].refs[branch_name])
-            repo.heads[local_branch.name].checkout()
-        else:
-            raise EdkrepoManifestInvalidException(MISSING_BRANCH_COMMIT)
-
-        try:
-            if 'source_manifest_repo' in vars(args).keys():
-                src_manifest_repo = find_source_manifest_repo(manifest, config['cfg_file'], config['user_cfg_file'], args.source_manifest_repo, False)
-            else:
-                src_manifest_repo = find_source_manifest_repo(manifest, config['cfg_file'], config['user_cfg_file'], None, False)
-        except EdkrepoManifestNotFoundException:
-            src_manifest_repo = None
-        if src_manifest_repo:
-            cfg, user_cfg, conflicts = list_available_manifest_repos(config['cfg_file'], config['user_cfg_file'])
-            if src_manifest_repo in cfg:
-                global_manifest_directory = config['cfg_file'].manifest_repo_abs_path(src_manifest_repo)
-            elif src_manifest_repo in user_cfg:
-                global_manifest_directory = config['user_cfg_file'].manifest_repo_abs_path(src_manifest_repo)
-            else:
-                global_manifest_directory = None
-        else:
-            global_manifest_directory = None
-        if global_manifest_directory:
-            # Install git hooks if there is a manifest repo associated with the manifest being cloned
-            install_hooks(project_client_side_hooks, local_repo_path, repo_to_clone, config, global_manifest_directory)
-
-            # Add the commit template if it exists.
-            update_repo_commit_template(workspace_dir, repo, repo_to_clone, global_manifest_directory)
-
-def write_included_config(remotes, submodule_alt_remotes, repo_directory):
-    included_configs = []
-    for remote in remotes:
-        included_config_name = os.path.join(repo_directory, INCLUDED_FILE_NAME.format(remote.name))
-        included_config_name = get_actual_path(included_config_name)
-        remote_alts = [submodule for submodule in submodule_alt_remotes if submodule.remote_name == remote.name]
-        if remote_alts:
-            with open(included_config_name, mode='w') as f:
-                for alt in remote_alts:
-                    url = f.write(INCLUDED_URL_LINE.format(alt.alternate_url))
-                    instead_of = f.write(INCLUDED_INSTEAD_OF_LINE.format(alt.original_url))
-                    if url == 0 or instead_of == 0:
-                        raise EdkrepoGitConfigSetupException(ERROR_WRITING_INCLUDE.format(remote.name))
-            included_configs.append((remote.name, included_config_name))
-    return included_configs
-
-def remove_included_config(remotes, submodule_alt_remotes, repo_directory):
-    includes_to_remove = []
-    for remote in remotes:
-        include_to_remove = os.path.join(repo_directory, INCLUDED_FILE_NAME.format(remote.name))
-        remote_alts = [submodule for submodule in submodule_alt_remotes if submodule.remote_name == remote.name]
-        if remote_alts:
-            includes_to_remove.append(include_to_remove)
-    for include_to_remove in includes_to_remove:
-        if os.path.isfile(include_to_remove):
-            os.remove(include_to_remove)
-
-def write_conditional_include(workspace_path, repo_sources, included_configs):
-    gitconfigpath = os.path.normpath(expanduser("~/.gitconfig"))
-    prefix_required = find_git_version() >= GitVersion('2.34.0')
-    for source in repo_sources:
-        for included_config in included_configs:
-            if included_config[0] == source.remote_name:
-                gitdir = str(os.path.normpath(os.path.join(workspace_path, source.root)))
-                gitdir = get_actual_path(gitdir)
-                gitdir = gitdir.replace('\\', '/')
-                if sys.platform == "win32":
-                    gitdir = '/{}'.format(gitdir)
-                    path = '/{}'.format(included_config[1])
-                else:
-                    path = included_config[1]
-                path = path.replace('\\', '/')
-                if prefix_required:
-                    path = '%(prefix){}'.format(path)
-                    section = 'includeIf "gitdir:%(prefix){}/"'.format(gitdir)
-                else:
-                    section = 'includeIf "gitdir:{}/"'.format(gitdir)
-                with git.GitConfigParser(gitconfigpath, read_only=False) as gitglobalconfig:
-                    gitglobalconfig.add_section(section)
-                    gitglobalconfig.set(section, 'path', path)
-
-def install_hooks(hooks, local_repo_path, repo_for_install, config, global_manifest_directory):
-    # Determine the which hooks are for the repo in question and which are from a URL based source or are in a global
-    # manifest repo relative path
-    hooks_url = []
-    hooks_path = []
-    for hook in hooks:
-        if repo_for_install.remote_url == hook.remote_url:
-            if str(hook.source).startswith('http'):
-                hooks_url.append(hook)
-            else:
-                hooks_path.append(hook)
-
-    # Download and install any URL sourced hooks
-    for hook in hooks_url:
-        if hook.dest_file:
-            destination_path = os.path.join(local_repo_path, os.path.dirname(str(hook.dest_path)))
-            hook_file_name = os.path.join(destination_path, str(hook.dest_name))
-        else:
-            destination = os.path.join(local_repo_path, hook.dest_path)
-            hook_file_name = os.path.join(destination, hook.source.split('/')[-1])
-        if not os.path.exists(destination):
-            os.makedirs(destination)
-        with urllib.request.urlopen(hook.source) as response, open(hook_file_name, 'wb') as out_file:
-            data = response.read()
-            out_file.write(data)
-
-    # Copy any global manifest repository relative path source based hooks
-    for hook in hooks_path:
-        man_dir_rel_hook_path = os.path.join(global_manifest_directory, hook.source)
-        if not os.path.exists(man_dir_rel_hook_path):
-            raise EdkrepoHookNotFoundException(HOOK_NOT_FOUND_ERROR.format(hook.source, repo_for_install.root))
-        if hook.dest_file:
-            destination_path = os.path.join(local_repo_path, os.path.dirname(str(hook.dest_path)))
-            hook_file_name = os.path.join(destination_path, str(hook.dest_file))
-        else:
-            destination_path = os.path.join(local_repo_path, hook.dest_path)
-            hook_file_name = os.path.join(destination_path, (os.path.basename(str(hook.source))))
-        if not os.path.exists(destination_path):
-            os.makedirs(destination_path)
-        shutil.copy(man_dir_rel_hook_path, hook_file_name)
-        if os.name == 'posix':
-            # Need to make sure the script is executable or it will not run on Linux
-            os.chmod(hook_file_name, os.stat(hook_file_name).st_mode | 0o111)
-
-def uninstall_hooks(hooks, local_repo_path, repo_for_uninstall):
-    for hook in hooks:
-        if repo_for_uninstall.remote_url == hook.remote_url:
-            if str(hook.source).startswith('http'):
-                if hook.dest_file:
-                    destination_path = os.path.join(local_repo_path, os.path.dirname(str(hook.dest_path)))
-                    hook_file = os.path.join(destination_path, str(hook.dest_file))
-                else:
-                    destination = os.path.join(local_repo_path, hook.dest_path)
-                    hook_file = os.path.join(destination, hook.source.split('/')[-1])
-            else:
-                if os.path.basename(str(hook.source)) == 'hook-dispatcher':
-                    destination_path = os.path.join(local_repo_path, os.path.dirname(str(hook.dest_path)))
-                    hook_file = os.path.join(destination_path, (os.path.basename(str(hook.dest_path))))
-                else:
-                    destination = os.path.join(local_repo_path, hook.dest_path)
-                    hook_file = os.path.join(destination, (os.path.basename(str(hook.source))))
-            os.remove(hook_file)
-
-def update_hooks (hooks_add, hooks_update, hooks_uninstall, local_repo_path, repo, config, global_manifest_directory):
-    if hooks_add:
-        install_hooks(hooks_add, local_repo_path, repo, config, global_manifest_directory)
-    if hooks_update:
-        install_hooks(hooks_update, local_repo_path, repo, config, global_manifest_directory)
-    if hooks_uninstall:
-        uninstall_hooks(hooks_uninstall, local_repo_path, repo)
-
-def sparse_checkout_enabled(workspace_dir, repo_list):
-    repo_dirs = [os.path.join(workspace_dir, os.path.normpath(x.root)) for x in repo_list]
-    if repo_dirs:
-        build_info = BuildInfo(repo_dirs)
-        if build_info.find_sparse_checkout():
-            return True
-    return False
-
-
-def get_sparse_folder_list(repo):
-    with repo.config_reader() as cr:
-        if cr.has_option(section='core', option='sparsecheckout'):
-            if not cr.get_value(section='core', option='sparsecheckout'):
-                return None
-    sparse_file_name = os.path.join('.git', 'info', 'sparse-checkout')
-    sparse_file = os.path.normpath(os.path.join(repo.working_tree_dir, sparse_file_name))
-    if not os.path.isfile(sparse_file):
-        return []
-    with open(sparse_file) as f:
-        sparse_list = f.readlines()
-    sparse_list = [x[1:].strip() for x in sparse_list]
-    try:
-        sparse_list.remove('*.*')
-    except ValueError:
-        pass
-    try:
-        sparse_list.remove('*')
-    except ValueError:
-        pass
-    return sparse_list
-
-
-def reset_sparse_checkout(workspace_dir, repo_list, disable=False):
-    # Determine what repositories are targeted for sparse checkout
-    repo_dirs = [workspace_dir]
-    repo_dirs.extend([os.path.join(workspace_dir, os.path.normpath(x.root)) for x in repo_list])
-    if repo_dirs:
-        # Create sparse checkout object without DSC information and reset
-        build_info = BuildInfo(repo_dirs)
-        build_info.reset_sparse_checkout(disable)
-
-
-def sparse_checkout(workspace_dir, repo_list, manifest):
-    current_combo = manifest.general_config.current_combo
-    try:
-        process_sparse_checkout(workspace_dir, repo_list, current_combo, manifest)
-    except RuntimeError as msg:
-        logger.error(msg)
-
-
-def check_dirty_repos(manifest, workspace_path):
-    repos = manifest.get_repo_sources(manifest.general_config.current_combo)
-    for repo_to_check in repos:
-        local_repo_path = os.path.join(workspace_path, repo_to_check.root)
-        repo = Repo(local_repo_path)
-        if repo.is_dirty(untracked_files=True, submodules=False):
-            raise EdkrepoUncommitedChangesException(UNCOMMITED_CHANGES.format(repo_to_check.root))
-
-
-def check_branches(sources, workspace_path):
-    # check that the branches listed in the combination exist
-    for repo_to_check in sources:
-        repo = Repo(os.path.join(workspace_path, repo_to_check.root))
-        if not repo_to_check.branch:
-            continue
-        if repo_to_check.branch not in repo.remotes['origin'].refs:
-            try:
-               repo.remotes.origin.fetch("refs/heads/{0}:refs/remotes/origin/{0}".format(repo_to_check.branch), progress=GitProgressHandler())
-            except:
-                raise EdkrepoManifestInvalidException(CHECKOUT_NO_REMOTE.format(repo_to_check.root))
-
-def checkout_repos(verbose, override, repos_to_checkout, workspace_path, manifest, global_manifest_path):
-    if not override:
-        try:
-            check_dirty_repos(manifest, workspace_path)
-        except EdkrepoUncommitedChangesException:
-            raise EdkrepoUncommitedChangesException(CHECKOUT_UNCOMMITED_CHANGES)
-    #check_branches(repos_to_checkout, workspace_path)
-    for repo_to_checkout in repos_to_checkout:
-<<<<<<< HEAD
-        if repo_to_checkout.branch is not None and repo_to_checkout.commit is None:
-            logger.info(CHECKING_OUT_BRANCH.format(repo_to_checkout.branch, repo_to_checkout.root))
-        elif repo_to_checkout.commit is not None:
-            logger.info(CHECKING_OUT_COMMIT.format(repo_to_checkout.commit, repo_to_checkout.root))
-        local_repo_path = os.path.join(workspace_path, repo_to_checkout.root)
-        repo = Repo(local_repo_path)
-        # Checkout the repo onto the correct branch/commit/tag if multiple attributes are provided in
-        # the source section for the manifest the order of priority is the followiwng 1)commit
-        # 2) tag 3)branch with the highest priority attribute provided beinng checked out
-        if repo_to_checkout.commit:
-            if repo_to_checkout.branch or repo_to_checkout.tag:
-                logger.info(MULTIPLE_SOURCE_ATTRIBUTES_SPECIFIED.format(repo_to_checkout.root), extra={'verbose': verbose})
-            if override:
-                repo.git.checkout(repo_to_checkout.commit, '--force')
-            else:
-                repo.git.checkout(repo_to_checkout.commit)
-        elif repo_to_checkout.tag and repo_to_checkout.commit is None:
-            if repo_to_checkout.branch:
-                logger.info(TAG_AND_BRANCH_SPECIFIED.format(repo_to_checkout.root), extra={'verbose': verbose})
-            if override:
-                repo.git.checkout(repo_to_checkout.tag, '--force')
-            else:
-                repo.git.checkout(repo_to_checkout.tag)
-        elif repo_to_checkout.branch and (repo_to_checkout.commit is None and repo_to_checkout.tag is None):
-            branch_name = repo_to_checkout.branch
-            if branch_name in repo.heads:
-                local_branch = repo.heads[branch_name]
-            else:
-                local_branch = repo.create_head(branch_name, repo.remotes['origin'].refs[branch_name])
-            #check to see if the branch being checked out has a tracking branch if not set one up
-            if repo.heads[local_branch.name].tracking_branch() is None:
-                repo.heads[local_branch.name].set_tracking_branch(repo.remotes['origin'].refs[branch_name])
-            if override:
-                repo.heads[local_branch.name].checkout(force=True)
-=======
-        if verbose:
-            if repo_to_checkout.patch_set:
-                print(CHECKING_OUT_PATCHSET.format(repo_to_checkout.patch_set, repo_to_checkout.root))
-            elif repo_to_checkout.branch is not None and repo_to_checkout.commit is None:
-                print(CHECKING_OUT_BRANCH.format(repo_to_checkout.branch, repo_to_checkout.root))
-            elif repo_to_checkout.commit is not None:
-                print(CHECKING_OUT_COMMIT.format(repo_to_checkout.commit, repo_to_checkout.root))
-        local_repo_path = os.path.join(workspace_path, repo_to_checkout.root)
-        repo = Repo(local_repo_path)
-
-        # Checkout the repo onto the correct patchset/branch/commit/tag if multiple attributes are provided in
-        # the source section for the manifest the order of priority is the followiwng 1)patchset 2)commit
-        # 3) tag 4)branch with the highest priority attribute provided beinng checked out
-        if repo_to_checkout.patch_set:
-            try:
-                patchset_branch_creation_flow(repo_to_checkout, repo, workspace_path, manifest, global_manifest_path, override)
-            except EdkrepoLocalBranchExistsException:
-                raise
-        else:
-            if repo_to_checkout.commit:
-                if verbose and (repo_to_checkout.branch or repo_to_checkout.tag):
-                    print(MULTIPLE_SOURCE_ATTRIBUTES_SPECIFIED.format(repo_to_checkout.root))
-                if override:
-                    repo.git.checkout(repo_to_checkout.commit, '--force')
-                else:
-                    repo.git.checkout(repo_to_checkout.commit)
-            elif repo_to_checkout.tag and repo_to_checkout.commit is None:
-                if verbose and (repo_to_checkout.branch):
-                    print(TAG_AND_BRANCH_SPECIFIED.format(repo_to_checkout.root))
-                if override:
-                    repo.git.checkout(repo_to_checkout.tag, '--force')
-                else:
-                    repo.git.checkout(repo_to_checkout.tag)
-            elif repo_to_checkout.branch and (repo_to_checkout.commit is None and repo_to_checkout.tag is None):
-                branch_name = repo_to_checkout.branch
-                if branch_name in repo.heads:
-                    local_branch = repo.heads[branch_name]
-                else:
-                    local_branch = repo.create_head(branch_name, repo.remotes['origin'].refs[branch_name])
-                #check to see if the branch being checked out has a tracking branch if not set one up
-                if repo.heads[local_branch.name].tracking_branch() is None:
-                    repo.heads[local_branch.name].set_tracking_branch(repo.remotes['origin'].refs[branch_name])
-                if override:
-                    repo.heads[local_branch.name].checkout(force=True)
-                else:
-                    repo.heads[local_branch.name].checkout()
->>>>>>> ae8186c7
-            else:
-                raise EdkrepoManifestInvalidException(MISSING_BRANCH_COMMIT)
-
-def patchset_branch_creation_flow(repo, repo_obj, workspace_path, manifest, global_manifest_path, override):
-    json_path = os.path.join(workspace_path, "repo")
-    json_path = os.path.join(json_path, "patchset_{}.json".format(os.path.basename(repo_obj.working_dir)))
-    patchset = manifest.get_patchset(repo.patch_set, repo.remote_name)
-    operations_list = manifest.get_patchset_operations(patchset.name, patchset.remote)
-    ops = []
-    for operations in operations_list:
-        for operation in operations:
-            ops.append(operation._asdict())
-
-    if repo.patch_set in repo_obj.branches:
-        try:
-            COLLISION = is_branch_name_collision(json_path, patchset, repo_obj, global_manifest_path, ops, override)
-        except EdkrepoLocalBranchExistsException:
-            raise
-        if COLLISION:
-            ui_functions.print_info_msg(COLLISION_DETECTED.format(repo.patch_set))
-            create_local_branch(repo.patch_set, patchset, global_manifest_path, manifest, repo_obj)
-        else:
-            repo_obj.git.checkout(repo.patch_set)
-    else:
-        create_local_branch(repo.patch_set, patchset, global_manifest_path, manifest, repo_obj)
-
-def is_branch_name_collision(json_path, patchset_obj, repo, global_manifest_path, operations, override):
-    repo_name = os.path.basename(repo.working_dir)
-    patchset_name = patchset_obj.name
-    COLLISION = False
-    BRANCH_IN_JSON = False
-    for branch in repo.branches:
-        if str(branch) == patchset_name:
-            with open(json_path, 'r+') as f:
-                data = json.load(f)
-                patchset_data = data[repo_name]
-                for patchset in patchset_data:
-                    if patchset_name in patchset.values():
-                        BRANCH_IN_JSON = True
-
-                        # detect change in branch
-                        head = repo.git.execute(['git', 'rev-parse', patchset_name])
-                        if patchset['head_sha'] != head:
-                            COLLISION = True
-
-                        # detect change in patch file
-                        if patchset['patch_file']:
-                            for patch in patchset['patch_file']:
-                                patch_file = patch['file_name']
-                                hash_of_patch_file = get_hash_of_file(os.path.normpath(os.path.join(global_manifest_path, patch_file)))
-                                if patch['hash'] != hash_of_patch_file:
-                                    COLLISION = True
-
-                        # detect change in local manifest
-                        if patchset['remote'] != patchset_obj.remote or patchset['parent_sha'] != patchset_obj.parent_sha \
-                             or patchset['fetch_branch'] != patchset_obj.fetch_branch or operations != patchset['patchset_operations']:
-                            COLLISION = True
-
-                        if COLLISION:
-                            branch.rename(patchset_name + '_' + time.strftime("%Y/%m/%d_%H_%M_%S"))
-                            patchset[patchset_name] = patchset_name + '_' + time.strftime("%Y/%m/%d_%H_%M_%S")
-                            f.seek(0)
-                            json.dump(data, f, indent=4)
-                            return True
-    if not BRANCH_IN_JSON:
-        if not override:
-            raise EdkrepoLocalBranchExistsException(LOCAL_BRANCH_EXISTS.format(patchset_name))
-        else:
-            return False
-    else:
-        return False
-
-def patchset_operations_similarity(initial_patchset, new_patchset, initial_manifest, new_manifest):
-    return initial_manifest.get_patchset_operations(initial_patchset.name, initial_patchset.remote) \
-            == new_manifest.get_patchset_operations(new_patchset.name, new_patchset.remote)
-
-def create_repos(repos_to_create, workspace_path, manifest, global_manifest_path):
-    for repo_to_create in repos_to_create:
-        local_repo_path = os.path.join(workspace_path, repo_to_create.root)
-        repo = Repo(local_repo_path)
-        json_path = os.path.join(workspace_path, "repo")
-        json_path = os.path.join(json_path, "patchset_{}.json".format(os.path.basename(repo.working_dir)))
-        repo_name = os.path.basename(repo.working_dir)
-        patch_set = repo_to_create.patch_set
-        for branch in repo.branches:
-            if str(branch) == patch_set:
-                COLLISION = False
-                with open(json_path, 'r+') as f:
-                    data = json.load(f)
-                    patchset_data = data[repo_name]
-                    for patch_data in patchset_data:
-                        if patch_set in patch_data.values():
-                            branch.rename(patch_set + '_' + time.strftime("%Y/%m/%d_%H_%M_%S"))
-                            patch_data[patch_set] = patch_set + '_' + time.strftime("%Y/%m/%d_%H_%M_%S")
-                            f.seek(0)
-                            json.dump(data, f, indent=4)
-                            COLLISION = True
-                            break
-                if COLLISION:
-                    patchset = manifest.get_patchset(repo_to_create.patch_set, repo_to_create.remote_name)
-                    create_local_branch(patch_set, patchset, global_manifest_path, manifest, repo)
-
-def validate_manifest_repo(manifest_repo, verbose=False, archived=False):
-    logger.info(VERIFY_GLOBAL)
-    if archived:
-        logger.info(VERIFY_ARCHIVED)
-    manifest_validation_data = validate_manifestrepo(manifest_repo, archived)
-    manifest_repo_error = get_manifest_validation_status(manifest_validation_data)
-    if manifest_repo_error:
-        logger.info(VERIFY_GLOBAL_FAIL)
-        if verbose:
-            print_manifest_errors(manifest_validation_data)
-
-def verify_single_manifest(cfg_file, manifest_repo, manifest_path, verbose=False):
-    manifest = ManifestXml(manifest_path)
-    logger.info(VERIFY_PROJ.format(manifest.project_info.codename))
-    index_path = os.path.join(cfg_file.manifest_repo_abs_path(manifest_repo), CI_INDEX_FILE_NAME)
-    proj_val_data = validate_manifestfiles([manifest_path])
-    proj_val_error = get_manifest_validation_status(proj_val_data)
-    if proj_val_error:
-        if verbose:
-            print_manifest_errors(proj_val_data)
-        raise EdkrepoManifestInvalidException(VERIFY_PROJ_FAIL.format(manifest.project_info.codename))
-
-def sort_commits(manifest, workspace_path, max_commits=None):
-    colorama.init()
-    repo_sources_to_log = manifest.get_repo_sources(manifest.general_config.current_combo)
-
-    commit_dictionary = {}
-    for repo_to_log in repo_sources_to_log:
-        local_repo_path = os.path.join(workspace_path, repo_to_log.root)
-        repo = Repo(local_repo_path)
-        logger.info("Processing {} log...".format(repo_to_log.root), end='\r')
-        if max_commits:
-            commit_generator = repo.iter_commits(max_count=max_commits)
-        else:
-            commit_generator = repo.iter_commits()
-        for commit in commit_generator:
-            commit_dictionary[commit] = commit.committed_date
-        logger.info(CLEAR_LINE, end='')
-
-    sorted_commit_list = sorted(commit_dictionary, key=commit_dictionary.get, reverse=True)
-    if max_commits:
-        sorted_commit_list = sorted_commit_list[:max_commits]
-    return sorted_commit_list
-
-
-def combinations_in_manifest(manifest):
-    combination_names = [c.name for c in manifest.combinations]
-    combination_names.extend([c.name for c in manifest.archived_combinations])
-    return combination_names
-
-
-def combination_is_in_manifest(combination, manifest):
-    combination_names = combinations_in_manifest(manifest)
-    return combination in combination_names
-
-
-def checkout(combination, global_manifest_path, verbose=False, override=False, log=None, cache_obj=None):
-    workspace_path = get_workspace_path()
-    manifest = get_workspace_manifest()
-
-    # Create combo so we have original input and do not introduce any
-    # unintended behavior by messing with parameters.
-    combo = combination
-    submodule_combo = manifest.general_config.current_combo
-    try:
-        # Try to handle normalize combo name to match the manifest file.
-        combo = case_insensitive_single_match(combo, combinations_in_manifest(manifest))
-        submodule_combo = combo
-    except:
-        raise EdkrepoInvalidParametersException(CHECKOUT_INVALID_COMBO)
-
-    repo_sources = manifest.get_repo_sources(combo)
-    initial_repo_sources = manifest.get_repo_sources(manifest.general_config.current_combo)
-
-    # Disable sparse checkout
-    current_repos = initial_repo_sources
-    sparse_enabled = sparse_checkout_enabled(workspace_path, initial_repo_sources)
-
-    # Determine if there is a difference in the sparse states of the two combos
-    # sparse_diff = True if there is a difference in sparse enable or if there
-    # is a statically defined sparse list for the combo
-    sparse_diff = False
-    sources_to_check = [(x, y) for x in initial_repo_sources for y in repo_sources if x.root == y.root]
-    for source in sources_to_check:
-        if source[0].sparse != source[1].sparse:
-            sparse_diff = True
-        if sparse_diff:
-            break
-    if set([combo, manifest.general_config.current_combo]).issubset(set([data.combination for data in manifest.sparse_data])):
-        sparse_diff =  True
-
-    # Recompute the sparse checkout if the dynamic sparse list is being used or
-    # there is a difference in the sparse settings / static sparse definition
-    # between the two combos
-    if sparse_enabled:
-        sparse_settings = manifest.sparse_settings
-        if sparse_settings is not None:
-            sparse_enabled = False
-    if sparse_enabled or sparse_diff:
-        logger.info(SPARSE_RESET)
-        reset_sparse_checkout(workspace_path, current_repos)
-
-    # Deinit all submodules due to the potential for issues when switching
-    # branches.
-    if combo != manifest.general_config.current_combo:
-        try:
-            deinit_full(workspace_path, manifest, verbose)
-        except Exception as e:
-            logger.error(SUBMODULE_DEINIT_FAILED, extra={'header': True})
-            logger.warning(e, extra={'verbose': verbose})
-
-    logger.info(CHECKING_OUT_COMBO.format(combo))
-
-    try:
-        checkout_repos(verbose, override, repo_sources, workspace_path, manifest, global_manifest_path)
-        current_repos = repo_sources
-        # Update the current checkout combo in the manifest only if this
-        # combination exists in the manifest
-        if combination_is_in_manifest(combo, manifest):
-            manifest.write_current_combo(combo)
-<<<<<<< HEAD
-    except:
-        logger.warning(traceback.format_exc(), extra={'verbose': verbose})
-        logger.error(CHECKOUT_COMBO_UNSUCCESSFULL.format(combo))
-=======
-    except EdkrepoException as e:
-        if verbose:
-            traceback.print_exc()
-        ui_functions.print_error_msg(e)
-        print (CHECKOUT_COMBO_UNSUCCESSFULL.format(combo))
->>>>>>> ae8186c7
-        # Return to the initial combo, since there was an issue with cheking out the selected combo
-        checkout_repos(verbose, override, initial_repo_sources, workspace_path, manifest, global_manifest_path)
-    finally:
-        cache_path = None
-        if cache_obj is not None:
-            cache_path = cache_obj.get_cache_path(SUBMODULE_CACHE_REPO_NAME)
-        maintain_submodules(workspace_path, manifest, submodule_combo, verbose, cache_path)
-        if sparse_enabled or sparse_diff:
-            logger.info(SPARSE_CHECKOUT)
-            sparse_checkout(workspace_path, current_repos, manifest)
-
-def get_latest_sha(repo, branch, remote_or_url='origin'):
-    try:
-        (latest_sha, _) = repo.git.ls_remote(remote_or_url, 'refs/heads/{}'.format(branch)).split()
-    except:
-        latest_sha = None
-    return latest_sha
-
-def get_full_path(file_name):
-    paths = os.environ['PATH'].split(os.pathsep)
-    if sys.platform == "win32":
-        if os.environ['SystemRoot'] not in paths:
-            paths.append(os.environ['SystemRoot'])
-        if os.environ['windir'] not in paths:
-            paths.append(os.environ['windir'])
-    for path in paths:
-        file_path = os.path.join(path, file_name)
-        if os.path.isfile(file_path):
-            return file_path
-    return None
-
-def update_repo_commit_template(workspace_dir, repo, repo_info, global_manifest_directory):
-    # Open the local manifest and get any templates
-    manifest = edk_manifest.ManifestXml(os.path.join(workspace_dir, 'repo', 'Manifest.xml'))
-    templates = manifest.commit_templates
-
-    #Check for the presence of a globally defined commit template
-    global_template_in_use = False
-    global_gitconfig_path = os.path.normpath(expanduser("~/.gitconfig"))
-    with git.GitConfigParser(global_gitconfig_path, read_only=False) as gitglobalconfig:
-        if gitglobalconfig.has_option(section='commit', option='template'):
-            gitglobalconfig.get_value(section='commit', option='template')
-            global_template_in_use = True
-            logger.warning(COMMIT_TEMPLATE_CUSTOM_VALUE.format(repo_info.remote_name))
-
-    # Apply the template based on current manifest
-    with repo.config_writer() as cw:
-        if not global_template_in_use:
-            if cw.has_option(section='commit', option='template'):
-                current_template = cw.get_value(section='commit', option='template').replace('"', '')
-                if not current_template.startswith(os.path.normpath(global_manifest_directory).replace('\\', '/')):
-                    if os.path.isfile(current_template):
-                        logger.warning(COMMIT_TEMPLATE_CUSTOM_VALUE.format(repo_info.remote_name))
-                        return
-                    else:
-                        logger.warning(COMMIT_TEMPLATE_NOT_FOUND.format(current_template))
-                        logger.info(COMMIT_TEMPLATE_RESETTING_VALUE)
-
-            if repo_info.remote_name in templates:
-                template_path = os.path.normpath(os.path.join(global_manifest_directory, templates[repo_info.remote_name]))
-                if not os.path.isfile(template_path):
-                    logger.warning(COMMIT_TEMPLATE_NOT_FOUND.format(template_path))
-                    return
-                template_path = template_path.replace('\\', '/')    # Convert to git approved path
-                cw.set_value(section='commit', option='template', value='"{}"'.format(template_path))
-            else:
-                if cw.has_option(section='commit', option='template'):
-                    cw.remove_option(section='commit', option='template')
-        else:
-            if cw.has_option(section='commit', option='template'):
-                cw.remove_option(section='commit', option='template')
-
-def update_editor_config(config, global_manifest_directory):
-    return
-
-
-def check_single_remote_connection(remote_url):
-    """
-    Checks the connection to a single remote using git ls-remote remote_url -q invoked via subprocess
-    instead of gitpython to ensure that ssh errors are caught and handled properly on both git bash
-    and windows command line"""
-    logger.info(CHECKING_CONNECTION.format(remote_url))
-    check_output = subprocess.Popen('git ls-remote {} -q'.format(remote_url), shell=True)
-    check_output.communicate()
-
-def find_project_in_index(project, ci_index_file, global_manifest_dir, except_message):
-    """
-    Finds a project in the CiIndexFile and returns the path to it within the global manifest repository.
-    Raises and EdkrepoInvalidParametersException if not found"""
-    try:
-        proj_name = case_insensitive_single_match(project, ci_index_file.project_list)
-    except:
-        proj_name = None
-    if proj_name:
-        ci_index_xml_rel_path = os.path.normpath(ci_index_file.get_project_xml(proj_name))
-        global_manifest_path = os.path.join(global_manifest_dir, ci_index_xml_rel_path)
-    elif os.path.isabs(project):
-        global_manifest_path = project
-    else:
-        if os.path.isfile(os.path.join(os.getcwd(), project)):
-            global_manifest_path = os.path.join(os.getcwd(), project)
-        elif os.path.isfile(os.path.join(global_manifest_dir, project)):
-            global_manifest_path = os.path.join(global_manifest_dir, project)
-        elif not os.path.dirname(project):
-            for dirpath, _, filenames in os.walk(global_manifest_dir):
-                if project in filenames:
-                    global_manifest_path = os.path.join(dirpath, project)
-                    break
-            else:
-                raise EdkrepoInvalidParametersException(except_message)
-        else:
-            raise EdkrepoInvalidParametersException(except_message)
-
-    return global_manifest_path
-
-def find_less():
-    use_less = False
-    if sys.platform == 'win32':
-        git_path = get_full_path('git.exe')
-        if git_path is not None:
-            less_path = os.path.join(os.path.dirname(os.path.dirname(git_path)), 'usr', 'bin', 'less.exe')
-            if os.path.isfile(less_path):
-                use_less = True
-                return less_path, use_less
-            less_path = os.path.join(os.path.dirname(os.path.dirname(os.path.dirname(git_path))), 'usr', 'bin', 'less.exe')
-            if os.path.isfile(less_path):
-                use_less = True
-                return less_path, use_less
-        return None, use_less
-    else:
-        use_less = False
-        less_path = get_full_path('less')
-        if less_path:
-            use_less = True
-        return less_path, use_less
-
-
-def find_curl():
-    if sys.platform == 'win32':
-        git_path = get_full_path('git.exe')
-        if git_path is not None:
-            curl_path = os.path.join(os.path.dirname(os.path.dirname(git_path)), 'mingw64', 'bin', 'curl.exe')
-            if os.path.isfile(curl_path):
-                return curl_path
-            curl_path = os.path.join(os.path.dirname(os.path.dirname(os.path.dirname(git_path))), 'mingw64', 'bin', 'curl.exe')
-            if os.path.isfile(curl_path):
-                return curl_path
-        return None
-    else:
-        curl_path = get_full_path('curl')
-        return curl_path
-
-def find_git_version():
-    git_version_output = subprocess.run('git --version', stdout=subprocess.PIPE, universal_newlines=True, shell=True)
-    cur_git_ver_string = git_version_output.stdout
-    cur_git_version = GitVersion(cur_git_ver_string)
-
-    return cur_git_version
-
-def get_unique_branch_name(branch_name_prefix, repo):
-    branch_names = [x.name for x in repo.heads]
-    if branch_name_prefix not in branch_names:
-        return branch_name_prefix
-    index = 1
-    while True:
-        branch_name = "{}-{}".format(branch_name_prefix, index)
-        if branch_name not in branch_names:
-            return branch_name
-
-
-def get_hash_of_file(file):
-    sha256 = hashlib.sha256()
-    with open(file, 'rb') as f:
-        while True:
-            chunk = f.read(65536)
-            if not chunk:
-                break
-            sha256.update(chunk)
-
-        return sha256.hexdigest()
-
-def create_local_branch(name, patchset, global_manifest_path, manifest_obj, repo):
-    for branch in repo.branches:
-        if name == str(branch):
-            raise EdkrepoBranchExistsException(BRANCH_EXISTS.format(name))
-
-    path = repo.working_tree_dir
-    repo_path = os.path.dirname(path)
-    path = os.path.join(repo_path, "repo")
-    json_path = os.path.join(path, "patchset_{}.json".format(os.path.basename(repo.working_dir)))
-    remote_list = manifest_obj.remotes
-    operations_list = manifest_obj.get_patchset_operations(patchset.name, patchset.remote)
-    REMOTE_IN_REMOTE_LIST = False
-    for remote in remote_list:
-        if patchset.remote == remote.name:
-            REMOTE_IN_REMOTE_LIST = True
-            try:
-                repo.remotes.origin.fetch(patchset.fetch_branch, progress=GitProgressHandler())
-            except:
-                raise EdkrepoFetchBranchNotFoundException(FETCH_BRANCH_DOES_NOT_EXIST.format(patchset.fetch_branch))
-            try:
-                parent_patchset = manifest_obj.get_patchset(patchset.parent_sha, patchset.remote)
-                repo.git.checkout(parent_patchset[2], b=name)
-            except:
-                if patchset.parent_sha in repo.tags:
-                    repo.git.checkout("tags/{}".format(patchset.parent_sha), b=name)
-                else:
-                    repo.git.checkout(patchset.parent_sha, b=name)
-            try:
-                apply_patchset_operations(repo, operations_list, global_manifest_path, remote_list)
-                head_sha = repo.git.execute(['git', 'rev-parse', 'HEAD'])
-            except (EdkrepoPatchFailedException, EdkrepoRevertFailedException, git.GitCommandError, EdkrepoCherryPickFailedException) as exception:
-                print(exception)
-                print(CHECKING_OUT_DEFAULT)
-                repo.git.checkout(os.path.basename(repo.git.execute(['git', 'symbolic-ref', 'refs/remotes/origin/HEAD'])))
-                repo.git.execute(['git', 'branch', '-D', '{}'.format(name)])
-                return
-
-    if not REMOTE_IN_REMOTE_LIST:
-        raise EdkrepoRemoteNotFoundException(REMOTE_NOT_FOUND.format(patchset.remote))
-
-    ops_list = []
-    for operations in operations_list:
-        for operation in operations:
-            ops_list.append(operation._asdict())
-
-    json_str = {
-        patchset.name: name,
-        "head_sha": head_sha,
-        "remote": patchset.remote,
-        "parent_sha": patchset.parent_sha,
-        "fetch_branch": patchset.fetch_branch,
-        "patchset_operations": ops_list,
-        "patch_file": []
-    }
-
-    for operations in operations_list:
-        for operation in operations:
-            if operation.type == "Patch":
-                json_str["patch_file"].append({
-                        "file_name": operation.file,
-                        "hash": get_hash_of_file(os.path.normpath(os.path.join(global_manifest_path, operation.file)))
-                    })
-
-    if not os.path.isfile(json_path):
-        with open(json_path, 'w') as f:
-            json.dump({os.path.basename(repo.working_dir): [json_str]}, f, indent=4)
-        f.close()
-    else:
-        with open(json_path, "r+") as f:
-            data = json.load(f)
-            data[os.path.basename(repo.working_dir)].append(json_str)
-            f.seek(0)
-            json.dump(data, f, indent=4)
-        f.close()
-
-def is_merge_conflict(repo):
-    status = repo.git.status(porcelain=True).split()
-    return True if 'UU' in status else False
-
-def apply_patchset_operations(repo, operations_list, global_manifest_path, remote_list):
-    for operations in operations_list:
-        for operation in operations:
-            if operation.type == PATCH:
-                path = os.path.normpath(os.path.join(global_manifest_path, operation.file))
-                if os.path.isfile(path):
-                    try:
-                        repo.git.execute(['git', 'am', path, '--ignore-whitespace'])
-                    except:
-                        repo.git.execute(['git', 'am', '--abort'])
-                        raise EdkrepoPatchFailedException(APPLYING_PATCH_FAILED.format(operation.file))
-                else:
-                    raise EdkrepoPatchNotFoundException(PATCHFILE_DOES_NOT_EXIST.format(operation.file))
-            elif operation.type == REVERT:
-                try:
-                    repo.git.execute(['git', 'revert', operation.sha, '--no-edit'])
-                except:
-                    raise EdkrepoRevertFailedException(APPLYING_REVERT_FAILED.format(operation.sha))
-            else:
-                if operation.source_remote:
-                    REMOTE_FOUND = False
-                    for remote in remote_list:
-                        if operation.source_remote == remote.name:
-                            REMOTE_FOUND = True
-                            try:
-                                repo.git.execute(['git', 'remote', 'add', operation.source_remote, remote.url])
-                            except :
-                                raise EdkrepoRemoteAddException(REMOTE_CREATION_FAILED.format(operation.source_remote))
-                            try:
-                                repo.git.execute(['git', 'fetch', operation.source_remote, operation.source_branch])
-                            except:
-                                raise EdkrepoFetchBranchNotFoundException(FETCH_BRANCH_DOES_NOT_EXIST.format(operation.source_branch))
-                            try:
-                                repo.git.execute(['git', 'cherry-pick', operation.sha, '-x'])
-                            except:
-                                if is_merge_conflict(repo):
-                                    repo.git.execute(['git', 'cherry-pick', '--abort'])
-                                raise EdkrepoCherryPickFailedException(APPLYING_CHERRY_PICK_FAILED.format(operation.sha))
-                            try:
-                                repo.git.execute(['git', 'remote', 'remove', operation.source_remote])
-                            except:
-                                raise EdkrepoRemoteRemoveException(REMOVE_REMOTE_FAILED.format(operation.source_remote))
-                    if not REMOTE_FOUND:
-                        raise EdkrepoRemoteNotFoundException(REMOTE_NOT_FOUND.format(operation.source_remote))
-                else:
-                    try:
-                        repo.remotes.origin.fetch(operation.source_branch)
-                    except:
-                        raise EdkrepoFetchBranchNotFoundException(FETCH_BRANCH_DOES_NOT_EXIST.format(operation.source_branch))
-                    try:
-                        repo.git.execute(['git', 'cherry-pick', operation.sha, '-x'])
-                    except:
-                        raise EdkrepoCherryPickFailedException(APPLYING_CHERRY_PICK_FAILED.format(operation.sha))
+#!/usr/bin/env python3
+#
+## @file
+# common_repo_functions.py
+#
+# Copyright (c) 2017 - 2022, Intel Corporation. All rights reserved.<BR>
+# SPDX-License-Identifier: BSD-2-Clause-Patent
+#
+
+import json
+import os
+import shutil
+import sys
+import urllib.request
+import subprocess
+import traceback
+import hashlib
+import time
+
+import git
+from git import Repo
+import colorama
+
+from edkrepo.common.edkrepo_exception import EdkrepoBranchExistsException, EdkrepoException, EdkrepoLocalBranchExistsException, EdkrepoRevertFailedException, EdkrepoCherryPickFailedException
+from edkrepo.common.edkrepo_exception import EdkrepoFetchBranchNotFoundException
+from edkrepo.common.edkrepo_exception import EdkrepoPatchNotFoundException, EdkrepoPatchFailedException
+from edkrepo.common.edkrepo_exception import EdkrepoRemoteNotFoundException, EdkrepoRemoteAddException, EdkrepoRemoteRemoveException
+from edkrepo.common.edkrepo_exception import EdkrepoManifestInvalidException
+from edkrepo.common.edkrepo_exception import EdkrepoUncommitedChangesException
+from edkrepo.common.edkrepo_exception import EdkrepoInvalidParametersException
+from edkrepo.common.progress_handler import GitProgressHandler
+from edkrepo.common.humble import APPLYING_CHERRY_PICK_FAILED, APPLYING_PATCH_FAILED, APPLYING_REVERT_FAILED, BRANCH_EXISTS, CHECKING_OUT_DEFAULT, CHECKING_OUT_PATCHSET, LOCAL_BRANCH_EXISTS
+from edkrepo.common.humble import FETCH_BRANCH_DOES_NOT_EXIST, PATCHFILE_DOES_NOT_EXIST, COLLISION_DETECTED
+from edkrepo.common.humble import REMOTE_CREATION_FAILED, REMOTE_NOT_FOUND, REMOVE_REMOTE_FAILED
+from edkrepo.common.humble import MISSING_BRANCH_COMMIT
+from edkrepo.common.humble import UNCOMMITED_CHANGES, CHECKOUT_UNCOMMITED_CHANGES
+from edkrepo.common.humble import CHECKING_OUT_COMMIT, CHECKING_CONNECTION
+from edkrepo.common.humble import CHECKING_OUT_BRANCH
+from edkrepo.common.humble import CHECKOUT_NO_REMOTE
+from edkrepo.common.humble import SPARSE_CHECKOUT
+from edkrepo.common.humble import SPARSE_RESET
+from edkrepo.common.humble import CHECKING_OUT_COMBO
+from edkrepo.common.humble import CHECKOUT_INVALID_COMBO
+from edkrepo.common.humble import CHECKOUT_COMBO_UNSUCCESSFULL
+from edkrepo.common.humble import COMMIT_TEMPLATE_NOT_FOUND, COMMIT_TEMPLATE_CUSTOM_VALUE
+from edkrepo.common.humble import COMMIT_TEMPLATE_RESETTING_VALUE
+from edkrepo.common.humble import TAG_AND_BRANCH_SPECIFIED
+from edkrepo.common.humble import MIRROR_BEHIND_PRIMARY_REPO, HOOK_NOT_FOUND_ERROR
+from edkrepo.common.humble import INCLUDED_URL_LINE, INCLUDED_INSTEAD_OF_LINE, INCLUDED_FILE_NAME
+from edkrepo.common.humble import ERROR_WRITING_INCLUDE, MULTIPLE_SOURCE_ATTRIBUTES_SPECIFIED
+from edkrepo.common.humble import VERIFY_GLOBAL, VERIFY_ARCHIVED, VERIFY_PROJ, VERIFY_PROJ_FAIL
+from edkrepo.common.humble import VERIFY_GLOBAL_FAIL
+from edkrepo.common.humble import SUBMODULE_DEINIT_FAILED
+from edkrepo.common.logger import get_logger
+from edkrepo.common.pathfix import get_actual_path, expanduser
+from edkrepo.common.git_version import GitVersion
+from project_utils.sparse import BuildInfo, process_sparse_checkout
+from edkrepo.config.config_factory import get_workspace_path
+from edkrepo.config.config_factory import get_workspace_manifest
+from edkrepo.config.tool_config import CI_INDEX_FILE_NAME
+from edkrepo.config.tool_config import SUBMODULE_CACHE_REPO_NAME
+from edkrepo.common.edkrepo_exception import EdkrepoInvalidParametersException
+from edkrepo_manifest_parser.edk_manifest import ManifestXml
+from edkrepo.common.edkrepo_exception import EdkrepoHookNotFoundException
+from edkrepo.common.edkrepo_exception import EdkrepoGitConfigSetupException, EdkrepoManifestInvalidException, EdkrepoManifestNotFoundException
+from edkrepo.common.workspace_maintenance.manifest_repos_maintenance import find_source_manifest_repo, list_available_manifest_repos
+from edkrepo.common.workspace_maintenance.workspace_maintenance import case_insensitive_single_match
+import edkrepo.common.ui_functions as ui_functions
+from edkrepo_manifest_parser import edk_manifest
+from edkrepo_manifest_parser.edk_manifest_validation import validate_manifestrepo
+from edkrepo_manifest_parser.edk_manifest_validation import get_manifest_validation_status
+from edkrepo_manifest_parser.edk_manifest_validation import print_manifest_errors
+from edkrepo_manifest_parser.edk_manifest_validation import validate_manifestfiles
+from project_utils.submodule import deinit_full, maintain_submodules
+
+CLEAR_LINE = '\x1b[K'
+DEFAULT_REMOTE_NAME = 'origin'
+PRIMARY_REMOTE_NAME = 'primary'
+PATCH = "Patch"
+REVERT = "Revert"
+logger = get_logger()
+
+def clone_repos(args, workspace_dir, repos_to_clone, project_client_side_hooks, config, manifest, global_manifest_path, cache_obj=None):
+    for repo_to_clone in repos_to_clone:
+        local_repo_path = os.path.join(workspace_dir, repo_to_clone.root)
+        local_repo_url = repo_to_clone.remote_url
+        cache_path = None
+        if cache_obj is not None:
+            cache_path = cache_obj.get_cache_path(local_repo_url)
+        logger.info("Cloning from: " + str(local_repo_url))
+        if cache_path is not None:
+            logger.info('+ Using cache at {}'.format(cache_path))
+            repo = Repo.clone_from(local_repo_url, local_repo_path,
+                                   progress=GitProgressHandler(),
+                                   reference_if_able=cache_path,
+                                   no_checkout=True)
+        else:
+            repo = Repo.clone_from(local_repo_url, local_repo_path,
+                                   progress=GitProgressHandler(),
+                                   no_checkout=True)
+        # Fetch notes
+        repo.remotes.origin.fetch("refs/notes/*:refs/notes/*")
+
+        # Handle patchset/branch/commit/tag checkout if needed. While checking out, patchset has the highest priority.
+        # If patchset is not present then, if a combination of these are specified the
+        # order of importance is 1)commit 2)tag 3)branch with only the higest priority being checked out
+        if repo_to_clone.patch_set:
+            patchset = manifest.get_patchset(repo_to_clone.patch_set, repo_to_clone.remote_name)
+            create_local_branch(repo_to_clone.patch_set, patchset, global_manifest_path, manifest, repo)
+        elif repo_to_clone.commit:
+            if repo_to_clone.branch or repo_to_clone.tag:
+                logger.info(MULTIPLE_SOURCE_ATTRIBUTES_SPECIFIED.format(repo_to_clone.root), extra={'verbose': args.verbose})
+            repo.git.checkout(repo_to_clone.commit)
+        elif repo_to_clone.tag and repo_to_clone.commit is None:
+            if repo_to_clone.branch:
+                logger.info(TAG_AND_BRANCH_SPECIFIED.format(repo_to_clone.root), extra={'verbose': args.verbose})
+            repo.git.checkout(repo_to_clone.tag)
+        elif repo_to_clone.branch and (repo_to_clone.commit is None and repo_to_clone.tag is None):
+            if repo_to_clone.branch not in repo.remotes['origin'].refs:
+                raise EdkrepoManifestInvalidException('The specified remote branch does not exist')
+            branch_name = repo_to_clone.branch
+            local_branch = repo.create_head(branch_name, repo.remotes['origin'].refs[branch_name])
+            repo.heads[local_branch.name].set_tracking_branch(repo.remotes['origin'].refs[branch_name])
+            repo.heads[local_branch.name].checkout()
+        else:
+            raise EdkrepoManifestInvalidException(MISSING_BRANCH_COMMIT)
+
+        try:
+            if 'source_manifest_repo' in vars(args).keys():
+                src_manifest_repo = find_source_manifest_repo(manifest, config['cfg_file'], config['user_cfg_file'], args.source_manifest_repo, False)
+            else:
+                src_manifest_repo = find_source_manifest_repo(manifest, config['cfg_file'], config['user_cfg_file'], None, False)
+        except EdkrepoManifestNotFoundException:
+            src_manifest_repo = None
+        if src_manifest_repo:
+            cfg, user_cfg, conflicts = list_available_manifest_repos(config['cfg_file'], config['user_cfg_file'])
+            if src_manifest_repo in cfg:
+                global_manifest_directory = config['cfg_file'].manifest_repo_abs_path(src_manifest_repo)
+            elif src_manifest_repo in user_cfg:
+                global_manifest_directory = config['user_cfg_file'].manifest_repo_abs_path(src_manifest_repo)
+            else:
+                global_manifest_directory = None
+        else:
+            global_manifest_directory = None
+        if global_manifest_directory:
+            # Install git hooks if there is a manifest repo associated with the manifest being cloned
+            install_hooks(project_client_side_hooks, local_repo_path, repo_to_clone, config, global_manifest_directory)
+
+            # Add the commit template if it exists.
+            update_repo_commit_template(workspace_dir, repo, repo_to_clone, global_manifest_directory)
+
+def write_included_config(remotes, submodule_alt_remotes, repo_directory):
+    included_configs = []
+    for remote in remotes:
+        included_config_name = os.path.join(repo_directory, INCLUDED_FILE_NAME.format(remote.name))
+        included_config_name = get_actual_path(included_config_name)
+        remote_alts = [submodule for submodule in submodule_alt_remotes if submodule.remote_name == remote.name]
+        if remote_alts:
+            with open(included_config_name, mode='w') as f:
+                for alt in remote_alts:
+                    url = f.write(INCLUDED_URL_LINE.format(alt.alternate_url))
+                    instead_of = f.write(INCLUDED_INSTEAD_OF_LINE.format(alt.original_url))
+                    if url == 0 or instead_of == 0:
+                        raise EdkrepoGitConfigSetupException(ERROR_WRITING_INCLUDE.format(remote.name))
+            included_configs.append((remote.name, included_config_name))
+    return included_configs
+
+def remove_included_config(remotes, submodule_alt_remotes, repo_directory):
+    includes_to_remove = []
+    for remote in remotes:
+        include_to_remove = os.path.join(repo_directory, INCLUDED_FILE_NAME.format(remote.name))
+        remote_alts = [submodule for submodule in submodule_alt_remotes if submodule.remote_name == remote.name]
+        if remote_alts:
+            includes_to_remove.append(include_to_remove)
+    for include_to_remove in includes_to_remove:
+        if os.path.isfile(include_to_remove):
+            os.remove(include_to_remove)
+
+def write_conditional_include(workspace_path, repo_sources, included_configs):
+    gitconfigpath = os.path.normpath(expanduser("~/.gitconfig"))
+    prefix_required = find_git_version() >= GitVersion('2.34.0')
+    for source in repo_sources:
+        for included_config in included_configs:
+            if included_config[0] == source.remote_name:
+                gitdir = str(os.path.normpath(os.path.join(workspace_path, source.root)))
+                gitdir = get_actual_path(gitdir)
+                gitdir = gitdir.replace('\\', '/')
+                if sys.platform == "win32":
+                    gitdir = '/{}'.format(gitdir)
+                    path = '/{}'.format(included_config[1])
+                else:
+                    path = included_config[1]
+                path = path.replace('\\', '/')
+                if prefix_required:
+                    path = '%(prefix){}'.format(path)
+                    section = 'includeIf "gitdir:%(prefix){}/"'.format(gitdir)
+                else:
+                    section = 'includeIf "gitdir:{}/"'.format(gitdir)
+                with git.GitConfigParser(gitconfigpath, read_only=False) as gitglobalconfig:
+                    gitglobalconfig.add_section(section)
+                    gitglobalconfig.set(section, 'path', path)
+
+def install_hooks(hooks, local_repo_path, repo_for_install, config, global_manifest_directory):
+    # Determine the which hooks are for the repo in question and which are from a URL based source or are in a global
+    # manifest repo relative path
+    hooks_url = []
+    hooks_path = []
+    for hook in hooks:
+        if repo_for_install.remote_url == hook.remote_url:
+            if str(hook.source).startswith('http'):
+                hooks_url.append(hook)
+            else:
+                hooks_path.append(hook)
+
+    # Download and install any URL sourced hooks
+    for hook in hooks_url:
+        if hook.dest_file:
+            destination_path = os.path.join(local_repo_path, os.path.dirname(str(hook.dest_path)))
+            hook_file_name = os.path.join(destination_path, str(hook.dest_name))
+        else:
+            destination = os.path.join(local_repo_path, hook.dest_path)
+            hook_file_name = os.path.join(destination, hook.source.split('/')[-1])
+        if not os.path.exists(destination):
+            os.makedirs(destination)
+        with urllib.request.urlopen(hook.source) as response, open(hook_file_name, 'wb') as out_file:
+            data = response.read()
+            out_file.write(data)
+
+    # Copy any global manifest repository relative path source based hooks
+    for hook in hooks_path:
+        man_dir_rel_hook_path = os.path.join(global_manifest_directory, hook.source)
+        if not os.path.exists(man_dir_rel_hook_path):
+            raise EdkrepoHookNotFoundException(HOOK_NOT_FOUND_ERROR.format(hook.source, repo_for_install.root))
+        if hook.dest_file:
+            destination_path = os.path.join(local_repo_path, os.path.dirname(str(hook.dest_path)))
+            hook_file_name = os.path.join(destination_path, str(hook.dest_file))
+        else:
+            destination_path = os.path.join(local_repo_path, hook.dest_path)
+            hook_file_name = os.path.join(destination_path, (os.path.basename(str(hook.source))))
+        if not os.path.exists(destination_path):
+            os.makedirs(destination_path)
+        shutil.copy(man_dir_rel_hook_path, hook_file_name)
+        if os.name == 'posix':
+            # Need to make sure the script is executable or it will not run on Linux
+            os.chmod(hook_file_name, os.stat(hook_file_name).st_mode | 0o111)
+
+def uninstall_hooks(hooks, local_repo_path, repo_for_uninstall):
+    for hook in hooks:
+        if repo_for_uninstall.remote_url == hook.remote_url:
+            if str(hook.source).startswith('http'):
+                if hook.dest_file:
+                    destination_path = os.path.join(local_repo_path, os.path.dirname(str(hook.dest_path)))
+                    hook_file = os.path.join(destination_path, str(hook.dest_file))
+                else:
+                    destination = os.path.join(local_repo_path, hook.dest_path)
+                    hook_file = os.path.join(destination, hook.source.split('/')[-1])
+            else:
+                if os.path.basename(str(hook.source)) == 'hook-dispatcher':
+                    destination_path = os.path.join(local_repo_path, os.path.dirname(str(hook.dest_path)))
+                    hook_file = os.path.join(destination_path, (os.path.basename(str(hook.dest_path))))
+                else:
+                    destination = os.path.join(local_repo_path, hook.dest_path)
+                    hook_file = os.path.join(destination, (os.path.basename(str(hook.source))))
+            os.remove(hook_file)
+
+def update_hooks (hooks_add, hooks_update, hooks_uninstall, local_repo_path, repo, config, global_manifest_directory):
+    if hooks_add:
+        install_hooks(hooks_add, local_repo_path, repo, config, global_manifest_directory)
+    if hooks_update:
+        install_hooks(hooks_update, local_repo_path, repo, config, global_manifest_directory)
+    if hooks_uninstall:
+        uninstall_hooks(hooks_uninstall, local_repo_path, repo)
+
+def sparse_checkout_enabled(workspace_dir, repo_list):
+    repo_dirs = [os.path.join(workspace_dir, os.path.normpath(x.root)) for x in repo_list]
+    if repo_dirs:
+        build_info = BuildInfo(repo_dirs)
+        if build_info.find_sparse_checkout():
+            return True
+    return False
+
+
+def get_sparse_folder_list(repo):
+    with repo.config_reader() as cr:
+        if cr.has_option(section='core', option='sparsecheckout'):
+            if not cr.get_value(section='core', option='sparsecheckout'):
+                return None
+    sparse_file_name = os.path.join('.git', 'info', 'sparse-checkout')
+    sparse_file = os.path.normpath(os.path.join(repo.working_tree_dir, sparse_file_name))
+    if not os.path.isfile(sparse_file):
+        return []
+    with open(sparse_file) as f:
+        sparse_list = f.readlines()
+    sparse_list = [x[1:].strip() for x in sparse_list]
+    try:
+        sparse_list.remove('*.*')
+    except ValueError:
+        pass
+    try:
+        sparse_list.remove('*')
+    except ValueError:
+        pass
+    return sparse_list
+
+
+def reset_sparse_checkout(workspace_dir, repo_list, disable=False):
+    # Determine what repositories are targeted for sparse checkout
+    repo_dirs = [workspace_dir]
+    repo_dirs.extend([os.path.join(workspace_dir, os.path.normpath(x.root)) for x in repo_list])
+    if repo_dirs:
+        # Create sparse checkout object without DSC information and reset
+        build_info = BuildInfo(repo_dirs)
+        build_info.reset_sparse_checkout(disable)
+
+
+def sparse_checkout(workspace_dir, repo_list, manifest):
+    current_combo = manifest.general_config.current_combo
+    try:
+        process_sparse_checkout(workspace_dir, repo_list, current_combo, manifest)
+    except RuntimeError as msg:
+        logger.error(msg)
+
+
+def check_dirty_repos(manifest, workspace_path):
+    repos = manifest.get_repo_sources(manifest.general_config.current_combo)
+    for repo_to_check in repos:
+        local_repo_path = os.path.join(workspace_path, repo_to_check.root)
+        repo = Repo(local_repo_path)
+        if repo.is_dirty(untracked_files=True, submodules=False):
+            raise EdkrepoUncommitedChangesException(UNCOMMITED_CHANGES.format(repo_to_check.root))
+
+
+def check_branches(sources, workspace_path):
+    # check that the branches listed in the combination exist
+    for repo_to_check in sources:
+        repo = Repo(os.path.join(workspace_path, repo_to_check.root))
+        if not repo_to_check.branch:
+            continue
+        if repo_to_check.branch not in repo.remotes['origin'].refs:
+            try:
+               repo.remotes.origin.fetch("refs/heads/{0}:refs/remotes/origin/{0}".format(repo_to_check.branch), progress=GitProgressHandler())
+            except:
+                raise EdkrepoManifestInvalidException(CHECKOUT_NO_REMOTE.format(repo_to_check.root))
+
+def checkout_repos(verbose, override, repos_to_checkout, workspace_path, manifest, global_manifest_path):
+    if not override:
+        try:
+            check_dirty_repos(manifest, workspace_path)
+        except EdkrepoUncommitedChangesException:
+            raise EdkrepoUncommitedChangesException(CHECKOUT_UNCOMMITED_CHANGES)
+    #check_branches(repos_to_checkout, workspace_path)
+    for repo_to_checkout in repos_to_checkout:
+        if verbose:
+            if repo_to_checkout.patch_set:
+                logger.info(CHECKING_OUT_PATCHSET.format(repo_to_checkout.patch_set, repo_to_checkout.root))
+            elif repo_to_checkout.branch is not None and repo_to_checkout.commit is None:
+                logger.info(CHECKING_OUT_BRANCH.format(repo_to_checkout.branch, repo_to_checkout.root))
+            elif repo_to_checkout.commit is not None:
+                logger.info(CHECKING_OUT_COMMIT.format(repo_to_checkout.commit, repo_to_checkout.root))
+        local_repo_path = os.path.join(workspace_path, repo_to_checkout.root)
+        repo = Repo(local_repo_path)
+
+        # Checkout the repo onto the correct patchset/branch/commit/tag if multiple attributes are provided in
+        # the source section for the manifest the order of priority is the followiwng 1)patchset 2)commit
+        # 3) tag 4)branch with the highest priority attribute provided beinng checked out
+        if repo_to_checkout.patch_set:
+            try:
+                patchset_branch_creation_flow(repo_to_checkout, repo, workspace_path, manifest, global_manifest_path, override)
+            except EdkrepoLocalBranchExistsException:
+                raise
+        else:
+            if repo_to_checkout.commit:
+                if repo_to_checkout.branch or repo_to_checkout.tag:
+                    logger.info(MULTIPLE_SOURCE_ATTRIBUTES_SPECIFIED.format(repo_to_checkout.root), extra={'verbose': verbose})
+                if override:
+                    repo.git.checkout(repo_to_checkout.commit, '--force')
+                else:
+                    repo.git.checkout(repo_to_checkout.commit)
+            elif repo_to_checkout.tag and repo_to_checkout.commit is None:
+                if repo_to_checkout.branch:
+                    logger.info(TAG_AND_BRANCH_SPECIFIED.format(repo_to_checkout.root), extra={'verbose': verbose})
+                if override:
+                    repo.git.checkout(repo_to_checkout.tag, '--force')
+                else:
+                    repo.git.checkout(repo_to_checkout.tag)
+            elif repo_to_checkout.branch and (repo_to_checkout.commit is None and repo_to_checkout.tag is None):
+                branch_name = repo_to_checkout.branch
+                if branch_name in repo.heads:
+                    local_branch = repo.heads[branch_name]
+                else:
+                    local_branch = repo.create_head(branch_name, repo.remotes['origin'].refs[branch_name])
+                #check to see if the branch being checked out has a tracking branch if not set one up
+                if repo.heads[local_branch.name].tracking_branch() is None:
+                    repo.heads[local_branch.name].set_tracking_branch(repo.remotes['origin'].refs[branch_name])
+                if override:
+                    repo.heads[local_branch.name].checkout(force=True)
+                else:
+                    repo.heads[local_branch.name].checkout()
+            else:
+                raise EdkrepoManifestInvalidException(MISSING_BRANCH_COMMIT)
+
+def patchset_branch_creation_flow(repo, repo_obj, workspace_path, manifest, global_manifest_path, override):
+    json_path = os.path.join(workspace_path, "repo")
+    json_path = os.path.join(json_path, "patchset_{}.json".format(os.path.basename(repo_obj.working_dir)))
+    patchset = manifest.get_patchset(repo.patch_set, repo.remote_name)
+    operations_list = manifest.get_patchset_operations(patchset.name, patchset.remote)
+    ops = []
+    for operations in operations_list:
+        for operation in operations:
+            ops.append(operation._asdict())
+
+    if repo.patch_set in repo_obj.branches:
+        try:
+            COLLISION = is_branch_name_collision(json_path, patchset, repo_obj, global_manifest_path, ops, override)
+        except EdkrepoLocalBranchExistsException:
+            raise
+        if COLLISION:
+            ui_functions.print_info_msg(COLLISION_DETECTED.format(repo.patch_set))
+            create_local_branch(repo.patch_set, patchset, global_manifest_path, manifest, repo_obj)
+        else:
+            repo_obj.git.checkout(repo.patch_set)
+    else:
+        create_local_branch(repo.patch_set, patchset, global_manifest_path, manifest, repo_obj)
+
+def is_branch_name_collision(json_path, patchset_obj, repo, global_manifest_path, operations, override):
+    repo_name = os.path.basename(repo.working_dir)
+    patchset_name = patchset_obj.name
+    COLLISION = False
+    BRANCH_IN_JSON = False
+    for branch in repo.branches:
+        if str(branch) == patchset_name:
+            with open(json_path, 'r+') as f:
+                data = json.load(f)
+                patchset_data = data[repo_name]
+                for patchset in patchset_data:
+                    if patchset_name in patchset.values():
+                        BRANCH_IN_JSON = True
+
+                        # detect change in branch
+                        head = repo.git.execute(['git', 'rev-parse', patchset_name])
+                        if patchset['head_sha'] != head:
+                            COLLISION = True
+
+                        # detect change in patch file
+                        if patchset['patch_file']:
+                            for patch in patchset['patch_file']:
+                                patch_file = patch['file_name']
+                                hash_of_patch_file = get_hash_of_file(os.path.normpath(os.path.join(global_manifest_path, patch_file)))
+                                if patch['hash'] != hash_of_patch_file:
+                                    COLLISION = True
+
+                        # detect change in local manifest
+                        if patchset['remote'] != patchset_obj.remote or patchset['parent_sha'] != patchset_obj.parent_sha \
+                             or patchset['fetch_branch'] != patchset_obj.fetch_branch or operations != patchset['patchset_operations']:
+                            COLLISION = True
+
+                        if COLLISION:
+                            branch.rename(patchset_name + '_' + time.strftime("%Y/%m/%d_%H_%M_%S"))
+                            patchset[patchset_name] = patchset_name + '_' + time.strftime("%Y/%m/%d_%H_%M_%S")
+                            f.seek(0)
+                            json.dump(data, f, indent=4)
+                            return True
+    if not BRANCH_IN_JSON:
+        if not override:
+            raise EdkrepoLocalBranchExistsException(LOCAL_BRANCH_EXISTS.format(patchset_name))
+        else:
+            return False
+    else:
+        return False
+
+def patchset_operations_similarity(initial_patchset, new_patchset, initial_manifest, new_manifest):
+    return initial_manifest.get_patchset_operations(initial_patchset.name, initial_patchset.remote) \
+            == new_manifest.get_patchset_operations(new_patchset.name, new_patchset.remote)
+
+def create_repos(repos_to_create, workspace_path, manifest, global_manifest_path):
+    for repo_to_create in repos_to_create:
+        local_repo_path = os.path.join(workspace_path, repo_to_create.root)
+        repo = Repo(local_repo_path)
+        json_path = os.path.join(workspace_path, "repo")
+        json_path = os.path.join(json_path, "patchset_{}.json".format(os.path.basename(repo.working_dir)))
+        repo_name = os.path.basename(repo.working_dir)
+        patch_set = repo_to_create.patch_set
+        for branch in repo.branches:
+            if str(branch) == patch_set:
+                COLLISION = False
+                with open(json_path, 'r+') as f:
+                    data = json.load(f)
+                    patchset_data = data[repo_name]
+                    for patch_data in patchset_data:
+                        if patch_set in patch_data.values():
+                            branch.rename(patch_set + '_' + time.strftime("%Y/%m/%d_%H_%M_%S"))
+                            patch_data[patch_set] = patch_set + '_' + time.strftime("%Y/%m/%d_%H_%M_%S")
+                            f.seek(0)
+                            json.dump(data, f, indent=4)
+                            COLLISION = True
+                            break
+                if COLLISION:
+                    patchset = manifest.get_patchset(repo_to_create.patch_set, repo_to_create.remote_name)
+                    create_local_branch(patch_set, patchset, global_manifest_path, manifest, repo)
+
+def validate_manifest_repo(manifest_repo, verbose=False, archived=False):
+    logger.info(VERIFY_GLOBAL)
+    if archived:
+        logger.info(VERIFY_ARCHIVED)
+    manifest_validation_data = validate_manifestrepo(manifest_repo, archived)
+    manifest_repo_error = get_manifest_validation_status(manifest_validation_data)
+    if manifest_repo_error:
+        logger.info(VERIFY_GLOBAL_FAIL)
+        if verbose:
+            print_manifest_errors(manifest_validation_data)
+
+def verify_single_manifest(cfg_file, manifest_repo, manifest_path, verbose=False):
+    manifest = ManifestXml(manifest_path)
+    logger.info(VERIFY_PROJ.format(manifest.project_info.codename))
+    index_path = os.path.join(cfg_file.manifest_repo_abs_path(manifest_repo), CI_INDEX_FILE_NAME)
+    proj_val_data = validate_manifestfiles([manifest_path])
+    proj_val_error = get_manifest_validation_status(proj_val_data)
+    if proj_val_error:
+        if verbose:
+            print_manifest_errors(proj_val_data)
+        raise EdkrepoManifestInvalidException(VERIFY_PROJ_FAIL.format(manifest.project_info.codename))
+
+def sort_commits(manifest, workspace_path, max_commits=None):
+    colorama.init()
+    repo_sources_to_log = manifest.get_repo_sources(manifest.general_config.current_combo)
+
+    commit_dictionary = {}
+    for repo_to_log in repo_sources_to_log:
+        local_repo_path = os.path.join(workspace_path, repo_to_log.root)
+        repo = Repo(local_repo_path)
+        logger.info("Processing {} log...".format(repo_to_log.root), end='\r')
+        if max_commits:
+            commit_generator = repo.iter_commits(max_count=max_commits)
+        else:
+            commit_generator = repo.iter_commits()
+        for commit in commit_generator:
+            commit_dictionary[commit] = commit.committed_date
+        logger.info(CLEAR_LINE, end='')
+
+    sorted_commit_list = sorted(commit_dictionary, key=commit_dictionary.get, reverse=True)
+    if max_commits:
+        sorted_commit_list = sorted_commit_list[:max_commits]
+    return sorted_commit_list
+
+
+def combinations_in_manifest(manifest):
+    combination_names = [c.name for c in manifest.combinations]
+    combination_names.extend([c.name for c in manifest.archived_combinations])
+    return combination_names
+
+
+def combination_is_in_manifest(combination, manifest):
+    combination_names = combinations_in_manifest(manifest)
+    return combination in combination_names
+
+
+def checkout(combination, global_manifest_path, verbose=False, override=False, log=None, cache_obj=None):
+    workspace_path = get_workspace_path()
+    manifest = get_workspace_manifest()
+
+    # Create combo so we have original input and do not introduce any
+    # unintended behavior by messing with parameters.
+    combo = combination
+    submodule_combo = manifest.general_config.current_combo
+    try:
+        # Try to handle normalize combo name to match the manifest file.
+        combo = case_insensitive_single_match(combo, combinations_in_manifest(manifest))
+        submodule_combo = combo
+    except:
+        raise EdkrepoInvalidParametersException(CHECKOUT_INVALID_COMBO)
+
+    repo_sources = manifest.get_repo_sources(combo)
+    initial_repo_sources = manifest.get_repo_sources(manifest.general_config.current_combo)
+
+    # Disable sparse checkout
+    current_repos = initial_repo_sources
+    sparse_enabled = sparse_checkout_enabled(workspace_path, initial_repo_sources)
+
+    # Determine if there is a difference in the sparse states of the two combos
+    # sparse_diff = True if there is a difference in sparse enable or if there
+    # is a statically defined sparse list for the combo
+    sparse_diff = False
+    sources_to_check = [(x, y) for x in initial_repo_sources for y in repo_sources if x.root == y.root]
+    for source in sources_to_check:
+        if source[0].sparse != source[1].sparse:
+            sparse_diff = True
+        if sparse_diff:
+            break
+    if set([combo, manifest.general_config.current_combo]).issubset(set([data.combination for data in manifest.sparse_data])):
+        sparse_diff =  True
+
+    # Recompute the sparse checkout if the dynamic sparse list is being used or
+    # there is a difference in the sparse settings / static sparse definition
+    # between the two combos
+    if sparse_enabled:
+        sparse_settings = manifest.sparse_settings
+        if sparse_settings is not None:
+            sparse_enabled = False
+    if sparse_enabled or sparse_diff:
+        logger.info(SPARSE_RESET)
+        reset_sparse_checkout(workspace_path, current_repos)
+
+    # Deinit all submodules due to the potential for issues when switching
+    # branches.
+    if combo != manifest.general_config.current_combo:
+        try:
+            deinit_full(workspace_path, manifest, verbose)
+        except Exception as e:
+            logger.error(SUBMODULE_DEINIT_FAILED, extra={'header': True})
+            logger.warning(e, extra={'verbose': verbose})
+
+    logger.info(CHECKING_OUT_COMBO.format(combo))
+
+    try:
+        checkout_repos(verbose, override, repo_sources, workspace_path, manifest, global_manifest_path)
+        current_repos = repo_sources
+        # Update the current checkout combo in the manifest only if this
+        # combination exists in the manifest
+        if combination_is_in_manifest(combo, manifest):
+            manifest.write_current_combo(combo)
+
+    except EdkrepoException as e:
+        logger.warning(traceback.format_exc(), extra={'verbose': verbose})
+        logger.error(e)
+        logger.error(CHECKOUT_COMBO_UNSUCCESSFULL.format(combo))
+
+        # Return to the initial combo, since there was an issue with cheking out the selected combo
+        checkout_repos(verbose, override, initial_repo_sources, workspace_path, manifest, global_manifest_path)
+    finally:
+        cache_path = None
+        if cache_obj is not None:
+            cache_path = cache_obj.get_cache_path(SUBMODULE_CACHE_REPO_NAME)
+        maintain_submodules(workspace_path, manifest, submodule_combo, verbose, cache_path)
+        if sparse_enabled or sparse_diff:
+            logger.info(SPARSE_CHECKOUT)
+            sparse_checkout(workspace_path, current_repos, manifest)
+
+def get_latest_sha(repo, branch, remote_or_url='origin'):
+    try:
+        (latest_sha, _) = repo.git.ls_remote(remote_or_url, 'refs/heads/{}'.format(branch)).split()
+    except:
+        latest_sha = None
+    return latest_sha
+
+def get_full_path(file_name):
+    paths = os.environ['PATH'].split(os.pathsep)
+    if sys.platform == "win32":
+        if os.environ['SystemRoot'] not in paths:
+            paths.append(os.environ['SystemRoot'])
+        if os.environ['windir'] not in paths:
+            paths.append(os.environ['windir'])
+    for path in paths:
+        file_path = os.path.join(path, file_name)
+        if os.path.isfile(file_path):
+            return file_path
+    return None
+
+def update_repo_commit_template(workspace_dir, repo, repo_info, global_manifest_directory):
+    # Open the local manifest and get any templates
+    manifest = edk_manifest.ManifestXml(os.path.join(workspace_dir, 'repo', 'Manifest.xml'))
+    templates = manifest.commit_templates
+
+    #Check for the presence of a globally defined commit template
+    global_template_in_use = False
+    global_gitconfig_path = os.path.normpath(expanduser("~/.gitconfig"))
+    with git.GitConfigParser(global_gitconfig_path, read_only=False) as gitglobalconfig:
+        if gitglobalconfig.has_option(section='commit', option='template'):
+            gitglobalconfig.get_value(section='commit', option='template')
+            global_template_in_use = True
+            logger.warning(COMMIT_TEMPLATE_CUSTOM_VALUE.format(repo_info.remote_name))
+
+    # Apply the template based on current manifest
+    with repo.config_writer() as cw:
+        if not global_template_in_use:
+            if cw.has_option(section='commit', option='template'):
+                current_template = cw.get_value(section='commit', option='template').replace('"', '')
+                if not current_template.startswith(os.path.normpath(global_manifest_directory).replace('\\', '/')):
+                    if os.path.isfile(current_template):
+                        logger.warning(COMMIT_TEMPLATE_CUSTOM_VALUE.format(repo_info.remote_name))
+                        return
+                    else:
+                        logger.warning(COMMIT_TEMPLATE_NOT_FOUND.format(current_template))
+                        logger.info(COMMIT_TEMPLATE_RESETTING_VALUE)
+
+            if repo_info.remote_name in templates:
+                template_path = os.path.normpath(os.path.join(global_manifest_directory, templates[repo_info.remote_name]))
+                if not os.path.isfile(template_path):
+                    logger.warning(COMMIT_TEMPLATE_NOT_FOUND.format(template_path))
+                    return
+                template_path = template_path.replace('\\', '/')    # Convert to git approved path
+                cw.set_value(section='commit', option='template', value='"{}"'.format(template_path))
+            else:
+                if cw.has_option(section='commit', option='template'):
+                    cw.remove_option(section='commit', option='template')
+        else:
+            if cw.has_option(section='commit', option='template'):
+                cw.remove_option(section='commit', option='template')
+
+def update_editor_config(config, global_manifest_directory):
+    return
+
+
+def check_single_remote_connection(remote_url):
+    """
+    Checks the connection to a single remote using git ls-remote remote_url -q invoked via subprocess
+    instead of gitpython to ensure that ssh errors are caught and handled properly on both git bash
+    and windows command line"""
+    logger.info(CHECKING_CONNECTION.format(remote_url))
+    check_output = subprocess.Popen('git ls-remote {} -q'.format(remote_url), shell=True)
+    check_output.communicate()
+
+def find_project_in_index(project, ci_index_file, global_manifest_dir, except_message):
+    """
+    Finds a project in the CiIndexFile and returns the path to it within the global manifest repository.
+    Raises and EdkrepoInvalidParametersException if not found"""
+    try:
+        proj_name = case_insensitive_single_match(project, ci_index_file.project_list)
+    except:
+        proj_name = None
+    if proj_name:
+        ci_index_xml_rel_path = os.path.normpath(ci_index_file.get_project_xml(proj_name))
+        global_manifest_path = os.path.join(global_manifest_dir, ci_index_xml_rel_path)
+    elif os.path.isabs(project):
+        global_manifest_path = project
+    else:
+        if os.path.isfile(os.path.join(os.getcwd(), project)):
+            global_manifest_path = os.path.join(os.getcwd(), project)
+        elif os.path.isfile(os.path.join(global_manifest_dir, project)):
+            global_manifest_path = os.path.join(global_manifest_dir, project)
+        elif not os.path.dirname(project):
+            for dirpath, _, filenames in os.walk(global_manifest_dir):
+                if project in filenames:
+                    global_manifest_path = os.path.join(dirpath, project)
+                    break
+            else:
+                raise EdkrepoInvalidParametersException(except_message)
+        else:
+            raise EdkrepoInvalidParametersException(except_message)
+
+    return global_manifest_path
+
+def find_less():
+    use_less = False
+    if sys.platform == 'win32':
+        git_path = get_full_path('git.exe')
+        if git_path is not None:
+            less_path = os.path.join(os.path.dirname(os.path.dirname(git_path)), 'usr', 'bin', 'less.exe')
+            if os.path.isfile(less_path):
+                use_less = True
+                return less_path, use_less
+            less_path = os.path.join(os.path.dirname(os.path.dirname(os.path.dirname(git_path))), 'usr', 'bin', 'less.exe')
+            if os.path.isfile(less_path):
+                use_less = True
+                return less_path, use_less
+        return None, use_less
+    else:
+        use_less = False
+        less_path = get_full_path('less')
+        if less_path:
+            use_less = True
+        return less_path, use_less
+
+
+def find_curl():
+    if sys.platform == 'win32':
+        git_path = get_full_path('git.exe')
+        if git_path is not None:
+            curl_path = os.path.join(os.path.dirname(os.path.dirname(git_path)), 'mingw64', 'bin', 'curl.exe')
+            if os.path.isfile(curl_path):
+                return curl_path
+            curl_path = os.path.join(os.path.dirname(os.path.dirname(os.path.dirname(git_path))), 'mingw64', 'bin', 'curl.exe')
+            if os.path.isfile(curl_path):
+                return curl_path
+        return None
+    else:
+        curl_path = get_full_path('curl')
+        return curl_path
+
+def find_git_version():
+    git_version_output = subprocess.run('git --version', stdout=subprocess.PIPE, universal_newlines=True, shell=True)
+    cur_git_ver_string = git_version_output.stdout
+    cur_git_version = GitVersion(cur_git_ver_string)
+
+    return cur_git_version
+
+def get_unique_branch_name(branch_name_prefix, repo):
+    branch_names = [x.name for x in repo.heads]
+    if branch_name_prefix not in branch_names:
+        return branch_name_prefix
+    index = 1
+    while True:
+        branch_name = "{}-{}".format(branch_name_prefix, index)
+        if branch_name not in branch_names:
+            return branch_name
+
+
+def get_hash_of_file(file):
+    sha256 = hashlib.sha256()
+    with open(file, 'rb') as f:
+        while True:
+            chunk = f.read(65536)
+            if not chunk:
+                break
+            sha256.update(chunk)
+
+        return sha256.hexdigest()
+
+def create_local_branch(name, patchset, global_manifest_path, manifest_obj, repo):
+    for branch in repo.branches:
+        if name == str(branch):
+            raise EdkrepoBranchExistsException(BRANCH_EXISTS.format(name))
+
+    path = repo.working_tree_dir
+    repo_path = os.path.dirname(path)
+    path = os.path.join(repo_path, "repo")
+    json_path = os.path.join(path, "patchset_{}.json".format(os.path.basename(repo.working_dir)))
+    remote_list = manifest_obj.remotes
+    operations_list = manifest_obj.get_patchset_operations(patchset.name, patchset.remote)
+    REMOTE_IN_REMOTE_LIST = False
+    for remote in remote_list:
+        if patchset.remote == remote.name:
+            REMOTE_IN_REMOTE_LIST = True
+            try:
+                repo.remotes.origin.fetch(patchset.fetch_branch, progress=GitProgressHandler())
+            except:
+                raise EdkrepoFetchBranchNotFoundException(FETCH_BRANCH_DOES_NOT_EXIST.format(patchset.fetch_branch))
+            try:
+                parent_patchset = manifest_obj.get_patchset(patchset.parent_sha, patchset.remote)
+                repo.git.checkout(parent_patchset[2], b=name)
+            except:
+                if patchset.parent_sha in repo.tags:
+                    repo.git.checkout("tags/{}".format(patchset.parent_sha), b=name)
+                else:
+                    repo.git.checkout(patchset.parent_sha, b=name)
+            try:
+                apply_patchset_operations(repo, operations_list, global_manifest_path, remote_list)
+                head_sha = repo.git.execute(['git', 'rev-parse', 'HEAD'])
+            except (EdkrepoPatchFailedException, EdkrepoRevertFailedException, git.GitCommandError, EdkrepoCherryPickFailedException) as exception:
+                print(exception)
+                print(CHECKING_OUT_DEFAULT)
+                repo.git.checkout(os.path.basename(repo.git.execute(['git', 'symbolic-ref', 'refs/remotes/origin/HEAD'])))
+                repo.git.execute(['git', 'branch', '-D', '{}'.format(name)])
+                return
+
+    if not REMOTE_IN_REMOTE_LIST:
+        raise EdkrepoRemoteNotFoundException(REMOTE_NOT_FOUND.format(patchset.remote))
+
+    ops_list = []
+    for operations in operations_list:
+        for operation in operations:
+            ops_list.append(operation._asdict())
+
+    json_str = {
+        patchset.name: name,
+        "head_sha": head_sha,
+        "remote": patchset.remote,
+        "parent_sha": patchset.parent_sha,
+        "fetch_branch": patchset.fetch_branch,
+        "patchset_operations": ops_list,
+        "patch_file": []
+    }
+
+    for operations in operations_list:
+        for operation in operations:
+            if operation.type == "Patch":
+                json_str["patch_file"].append({
+                        "file_name": operation.file,
+                        "hash": get_hash_of_file(os.path.normpath(os.path.join(global_manifest_path, operation.file)))
+                    })
+
+    if not os.path.isfile(json_path):
+        with open(json_path, 'w') as f:
+            json.dump({os.path.basename(repo.working_dir): [json_str]}, f, indent=4)
+        f.close()
+    else:
+        with open(json_path, "r+") as f:
+            data = json.load(f)
+            data[os.path.basename(repo.working_dir)].append(json_str)
+            f.seek(0)
+            json.dump(data, f, indent=4)
+        f.close()
+
+def is_merge_conflict(repo):
+    status = repo.git.status(porcelain=True).split()
+    return True if 'UU' in status else False
+
+def apply_patchset_operations(repo, operations_list, global_manifest_path, remote_list):
+    for operations in operations_list:
+        for operation in operations:
+            if operation.type == PATCH:
+                path = os.path.normpath(os.path.join(global_manifest_path, operation.file))
+                if os.path.isfile(path):
+                    try:
+                        repo.git.execute(['git', 'am', path, '--ignore-whitespace'])
+                    except:
+                        repo.git.execute(['git', 'am', '--abort'])
+                        raise EdkrepoPatchFailedException(APPLYING_PATCH_FAILED.format(operation.file))
+                else:
+                    raise EdkrepoPatchNotFoundException(PATCHFILE_DOES_NOT_EXIST.format(operation.file))
+            elif operation.type == REVERT:
+                try:
+                    repo.git.execute(['git', 'revert', operation.sha, '--no-edit'])
+                except:
+                    raise EdkrepoRevertFailedException(APPLYING_REVERT_FAILED.format(operation.sha))
+            else:
+                if operation.source_remote:
+                    REMOTE_FOUND = False
+                    for remote in remote_list:
+                        if operation.source_remote == remote.name:
+                            REMOTE_FOUND = True
+                            try:
+                                repo.git.execute(['git', 'remote', 'add', operation.source_remote, remote.url])
+                            except :
+                                raise EdkrepoRemoteAddException(REMOTE_CREATION_FAILED.format(operation.source_remote))
+                            try:
+                                repo.git.execute(['git', 'fetch', operation.source_remote, operation.source_branch])
+                            except:
+                                raise EdkrepoFetchBranchNotFoundException(FETCH_BRANCH_DOES_NOT_EXIST.format(operation.source_branch))
+                            try:
+                                repo.git.execute(['git', 'cherry-pick', operation.sha, '-x'])
+                            except:
+                                if is_merge_conflict(repo):
+                                    repo.git.execute(['git', 'cherry-pick', '--abort'])
+                                raise EdkrepoCherryPickFailedException(APPLYING_CHERRY_PICK_FAILED.format(operation.sha))
+                            try:
+                                repo.git.execute(['git', 'remote', 'remove', operation.source_remote])
+                            except:
+                                raise EdkrepoRemoteRemoveException(REMOVE_REMOTE_FAILED.format(operation.source_remote))
+                    if not REMOTE_FOUND:
+                        raise EdkrepoRemoteNotFoundException(REMOTE_NOT_FOUND.format(operation.source_remote))
+                else:
+                    try:
+                        repo.remotes.origin.fetch(operation.source_branch)
+                    except:
+                        raise EdkrepoFetchBranchNotFoundException(FETCH_BRANCH_DOES_NOT_EXIST.format(operation.source_branch))
+                    try:
+                        repo.git.execute(['git', 'cherry-pick', operation.sha, '-x'])
+                    except:
+                        raise EdkrepoCherryPickFailedException(APPLYING_CHERRY_PICK_FAILED.format(operation.sha))