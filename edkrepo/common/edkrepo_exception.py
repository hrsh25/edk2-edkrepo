--- conflicted
+++ resolved
@@ -1,170 +1,167 @@
-#!/usr/bin/env python3
-#
-## @file
-# edkrepo_exception.py
-#
-# Copyright (c) 2017- 2020, Intel Corporation. All rights reserved.<BR>
-# SPDX-License-Identifier: BSD-2-Clause-Patent
-#
-
-
-
-class EdkrepoException(Exception):
-    def __init__(self, message, exit_code):
-        super().__init__(message)
-        self.exit_code = exit_code
-
-class EdkrepoInvalidParametersException(EdkrepoException):
-    def __init__(self, message):
-        super().__init__(message, 101)
-
-class EdkrepoGlobalConfigNotFoundException(EdkrepoException):
-    def __init__(self, message):
-        super().__init__(message, 102)
-
-class EdkrepoConfigFileInvalidException(EdkrepoException):
-    def __init__(self, message):
-        super().__init__(message, 103)
-
-class EdkrepoManifestInvalidException(EdkrepoException):
-    def __init__(self, message):
-        super().__init__(message, 104)
-
-class EdkrepoWorkspaceInvalidException(EdkrepoException):
-    def __init__(self, message):
-        super().__init__(message, 105)
-
-class EdkrepoGlobalDataDirectoryNotFoundException(EdkrepoException):
-    def __init__(self, message):
-        super().__init__(message, 106)
-
-class EdkrepoUncommitedChangesException(EdkrepoException):
-    def __init__(self, message):
-        super().__init__(message, 107)
-
-class EdkrepoManifestNotFoundException(EdkrepoException):
-    def __init__(self, message):
-        super().__init__(message, 108)
-
-class EdkrepoManifestChangedException(EdkrepoException):
-    def __init__(self, message):
-        super().__init__(message, 109)
-
-class EdkrepoWitNotFoundException(EdkrepoException):
-    def __init__(self, message):
-        super().__init__(message, 110)
-
-class EdkrepoConfigFileReadOnlyException(EdkrepoException):
-    def __init__(self, message):
-        super().__init__(message, 112)
-
-class EdkrepoProjectMismatchException(EdkrepoException):
-    def __init__(self, message):
-        super().__init__(message, 113)
-
-class EdkrepoVerificationException(EdkrepoException):
-    def __init__(self, message):
-        super().__init__(message, 114)
-
-class EdkrepoSparseException(EdkrepoException):
-    def __init__(self, message):
-        super().__init__(message, 115)
-
-class EdkrepoNotFoundException(EdkrepoException):
-    def __init__(self, message):
-        super().__init__(message, 116)
-
-class EdkrepoFoundMultipleException(EdkrepoException):
-    def __init__(self, message):
-        super().__init__(message, 117)
-
-class EdkrepoWorkspaceCorruptException(EdkrepoException):
-    def __ini__(self, message):
-        super().__init__(message, 118)
-
-class EdkrepoWarningException(EdkrepoException):
-    def __init__(self, message):
-        super().__init__(message, 119)
-
-class EdkrepoGitException(EdkrepoException):
-    def __init__(self, message):
-        super().__init__(message, 120)
-
-class EdkrepoHookNotFoundException(EdkrepoException):
-    def __init__(self, message):
-        super().__init__(message, 121)
-
-class EdkrepoGitConfigSetupException(EdkrepoException):
-    def __init__(self, message):
-        super().__init__(message, 122)
-
-class EdkrepoCacheException(EdkrepoException):
-    def __init__(self, message):
-        super().__init__(message, 123)
-
-class EdkrepoAbortCherryPickException(EdkrepoException):
-    def __init__(self, message):
-        super().__init__(message, 124)
-
-class EdkrepoInvalidConfigOptionException(EdkrepoException):
-    def __init__(self, message):
-        super().__init__(message, 125)
-
-<<<<<<< HEAD
-class EdkrepoVersionException(EdkrepoException):
-    def __init__(self, message):
-        super().__init__(message, 126)
-
-class EdkrepoLogsRemoveException(EdkrepoException):
-    def __init__(self, message):
-        super().__init__(message, 127)
-
-=======
-class EdkrepoManifestRepoNotFoundException(EdkrepoException):
-    def __init__(self, message):
-        super().__initi__(message, 126)
-class EdkrepoRevertFailedException(EdkrepoException):
-    def __init__(self, message):
-        super().__init__(message, 127)
-
-class EdkrepoCherryPickFailedException(EdkrepoException):
-    def __init__(self, message):
-        super().__init__(message, 128)
-
-class EdkrepoBranchExistsException(EdkrepoException):
-    def __init__(self, message):
-        super().__init__(message, 129)
-
-class EdkrepoFetchBranchNotFoundException(EdkrepoException):
-    def __init__(self, message):
-        super().__init__(message, 130)
-
-class EdkrepoRemoteNotFoundException(EdkrepoException):
-    def __init__(self, message):
-        super().__init__(message, 131)
-
-class EdkrepoPatchNotFoundException(EdkrepoException):
-    def __init__(self, message):
-        super().__init__(message, 132)
-
-class EdkrepoRemoteAddException(EdkrepoException):
-    def __init__(self, message):
-        super().__init__(message, 133)
-
-class EdkrepoRemoteRemoveException(EdkrepoException):
-    def __init__(self, message):
-        super().__init__(message, 134)
-
-class EdkrepoManifestRepoNotFoundException(EdkrepoException):
-    def __init__(self, message):
-        super().__init__(message, 135)
-
-class EdkrepoPatchFailedException(EdkrepoException):
-    def __init__(self, message):
-        super().__init__(message, 136)
-
-class EdkrepoLocalBranchExistsException(EdkrepoException):
-    def __init__(self, message):
-        super().__init__(message, 137)
-
->>>>>>> ae8186c7
+#!/usr/bin/env python3
+#
+## @file
+# edkrepo_exception.py
+#
+# Copyright (c) 2017- 2020, Intel Corporation. All rights reserved.<BR>
+# SPDX-License-Identifier: BSD-2-Clause-Patent
+#
+
+
+
+class EdkrepoException(Exception):
+    def __init__(self, message, exit_code):
+        super().__init__(message)
+        self.exit_code = exit_code
+
+class EdkrepoInvalidParametersException(EdkrepoException):
+    def __init__(self, message):
+        super().__init__(message, 101)
+
+class EdkrepoGlobalConfigNotFoundException(EdkrepoException):
+    def __init__(self, message):
+        super().__init__(message, 102)
+
+class EdkrepoConfigFileInvalidException(EdkrepoException):
+    def __init__(self, message):
+        super().__init__(message, 103)
+
+class EdkrepoManifestInvalidException(EdkrepoException):
+    def __init__(self, message):
+        super().__init__(message, 104)
+
+class EdkrepoWorkspaceInvalidException(EdkrepoException):
+    def __init__(self, message):
+        super().__init__(message, 105)
+
+class EdkrepoGlobalDataDirectoryNotFoundException(EdkrepoException):
+    def __init__(self, message):
+        super().__init__(message, 106)
+
+class EdkrepoUncommitedChangesException(EdkrepoException):
+    def __init__(self, message):
+        super().__init__(message, 107)
+
+class EdkrepoManifestNotFoundException(EdkrepoException):
+    def __init__(self, message):
+        super().__init__(message, 108)
+
+class EdkrepoManifestChangedException(EdkrepoException):
+    def __init__(self, message):
+        super().__init__(message, 109)
+
+class EdkrepoWitNotFoundException(EdkrepoException):
+    def __init__(self, message):
+        super().__init__(message, 110)
+
+class EdkrepoConfigFileReadOnlyException(EdkrepoException):
+    def __init__(self, message):
+        super().__init__(message, 112)
+
+class EdkrepoProjectMismatchException(EdkrepoException):
+    def __init__(self, message):
+        super().__init__(message, 113)
+
+class EdkrepoVerificationException(EdkrepoException):
+    def __init__(self, message):
+        super().__init__(message, 114)
+
+class EdkrepoSparseException(EdkrepoException):
+    def __init__(self, message):
+        super().__init__(message, 115)
+
+class EdkrepoNotFoundException(EdkrepoException):
+    def __init__(self, message):
+        super().__init__(message, 116)
+
+class EdkrepoFoundMultipleException(EdkrepoException):
+    def __init__(self, message):
+        super().__init__(message, 117)
+
+class EdkrepoWorkspaceCorruptException(EdkrepoException):
+    def __ini__(self, message):
+        super().__init__(message, 118)
+
+class EdkrepoWarningException(EdkrepoException):
+    def __init__(self, message):
+        super().__init__(message, 119)
+
+class EdkrepoGitException(EdkrepoException):
+    def __init__(self, message):
+        super().__init__(message, 120)
+
+class EdkrepoHookNotFoundException(EdkrepoException):
+    def __init__(self, message):
+        super().__init__(message, 121)
+
+class EdkrepoGitConfigSetupException(EdkrepoException):
+    def __init__(self, message):
+        super().__init__(message, 122)
+
+class EdkrepoCacheException(EdkrepoException):
+    def __init__(self, message):
+        super().__init__(message, 123)
+
+class EdkrepoAbortCherryPickException(EdkrepoException):
+    def __init__(self, message):
+        super().__init__(message, 124)
+
+class EdkrepoInvalidConfigOptionException(EdkrepoException):
+    def __init__(self, message):
+        super().__init__(message, 125)
+
+class EdkrepoManifestRepoNotFoundException(EdkrepoException):
+    def __init__(self, message):
+        super().__init__(message, 126)
+        
+class EdkrepoRevertFailedException(EdkrepoException):
+    def __init__(self, message):
+        super().__init__(message, 127)
+
+class EdkrepoCherryPickFailedException(EdkrepoException):
+    def __init__(self, message):
+        super().__init__(message, 128)
+
+class EdkrepoBranchExistsException(EdkrepoException):
+    def __init__(self, message):
+        super().__init__(message, 129)
+
+class EdkrepoFetchBranchNotFoundException(EdkrepoException):
+    def __init__(self, message):
+        super().__init__(message, 130)
+
+class EdkrepoRemoteNotFoundException(EdkrepoException):
+    def __init__(self, message):
+        super().__init__(message, 131)
+
+class EdkrepoPatchNotFoundException(EdkrepoException):
+    def __init__(self, message):
+        super().__init__(message, 132)
+
+class EdkrepoRemoteAddException(EdkrepoException):
+    def __init__(self, message):
+        super().__init__(message, 133)
+
+class EdkrepoRemoteRemoveException(EdkrepoException):
+    def __init__(self, message):
+        super().__init__(message, 134)
+
+class EdkrepoManifestRepoNotFoundException(EdkrepoException):
+    def __init__(self, message):
+        super().__init__(message, 135)
+
+class EdkrepoPatchFailedException(EdkrepoException):
+    def __init__(self, message):
+        super().__init__(message, 136)
+
+class EdkrepoLocalBranchExistsException(EdkrepoException):
+    def __init__(self, message):
+        super().__init__(message, 137)
+        
+class EdkrepoVersionException(EdkrepoException):
+    def __init__(self, message):
+        super().__init__(message, 138)
+
+class EdkrepoLogsRemoveException(EdkrepoException):
+    def __init__(self, message):
+        super().__init__(message, 139)